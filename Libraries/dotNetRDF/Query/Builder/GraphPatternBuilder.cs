/*
// <copyright>
// dotNetRDF is free and open source software licensed under the MIT License
// -------------------------------------------------------------------------
// 
// Copyright (c) 2009-2017 dotNetRDF Project (http://dotnetrdf.org/)
// 
// Permission is hereby granted, free of charge, to any person obtaining a copy
// of this software and associated documentation files (the "Software"), to deal
// in the Software without restriction, including without limitation the rights
// to use, copy, modify, merge, publish, distribute, sublicense, and/or sell
// copies of the Software, and to permit persons to whom the Software is furnished
// to do so, subject to the following conditions:
// 
// The above copyright notice and this permission notice shall be included in all
// copies or substantial portions of the Software.
// 
// THE SOFTWARE IS PROVIDED "AS IS", WITHOUT WARRANTY OF ANY KIND, EXPRESS OR 
// IMPLIED, INCLUDING BUT NOT LIMITED TO THE WARRANTIES OF MERCHANTABILITY, 
// FITNESS FOR A PARTICULAR PURPOSE AND NONINFRINGEMENT. IN NO EVENT SHALL THE
// AUTHORS OR COPYRIGHT HOLDERS BE LIABLE FOR ANY CLAIM, DAMAGES OR OTHER LIABILITY,
// WHETHER IN AN ACTION OF CONTRACT, TORT OR OTHERWISE, ARISING FROM, OUT OF OR IN
// CONNECTION WITH THE SOFTWARE OR THE USE OR OTHER DEALINGS IN THE SOFTWARE.
// </copyright>
*/

using System;
using System.Collections.Generic;
using System.Linq;
using VDS.RDF.Parsing.Tokens;
using VDS.RDF.Query.Builder.Expressions;
using VDS.RDF.Query.Expressions;
using VDS.RDF.Query.Filters;
using VDS.RDF.Query.Patterns;

namespace VDS.RDF.Query.Builder
{
<<<<<<< HEAD
    public sealed class GraphPatternBuilder : IGraphPatternBuilder, IDescribeGraphPatternBuilder
=======
    /// <inheritdoc />
    public sealed class GraphPatternBuilder : IGraphPatternBuilder
>>>>>>> edac449f
    {
        private readonly IList<InlineDataBuilder> _inlineDataBuilders = new List<InlineDataBuilder>();
        private readonly IList<GraphPatternBuilder> _childGraphPatternBuilders = new List<GraphPatternBuilder>();
        private readonly IList<Func<INamespaceMapper, ISparqlExpression>> _filterBuilders = new List<Func<INamespaceMapper, ISparqlExpression>>();
        private readonly IList<Func<INamespaceMapper, ITriplePattern[]>> _triplePatterns = new List<Func<INamespaceMapper, ITriplePattern[]>>();
        private readonly GraphPatternType _graphPatternType;
        private readonly IToken _graphSpecifier;

        /// <summary>
        /// Creates a builder of a normal graph patterns
        /// </summary>
        public GraphPatternBuilder()
            : this(GraphPatternType.Normal)
        {
        }

        /// <summary>
        /// Creates a builder of a graph pattern
        /// </summary>
        /// <param name="graphPatternType">MINUS, GRAPH, SERVICE etc.</param>
        public GraphPatternBuilder(GraphPatternType graphPatternType)
        {
            _graphPatternType = graphPatternType;
        }

        internal GraphPatternBuilder(GraphPatternType graphPatternType, IToken graphSpecifier)
        {
            _graphPatternType = graphPatternType;
            _graphSpecifier = graphSpecifier;
        }

        internal GraphPattern BuildGraphPattern(INamespaceMapper prefixes)
        {
            var graphPattern = CreateGraphPattern();

            foreach (var triplePattern in _triplePatterns.SelectMany(getTriplePatterns => getTriplePatterns(prefixes)))
            {
                AddTriplePattern(graphPattern, triplePattern);
            }
            foreach (var graphPatternBuilder in _childGraphPatternBuilders)
            {
                graphPattern.AddGraphPattern(graphPatternBuilder.BuildGraphPattern(prefixes));
            }
            foreach (var buildFilter in _filterBuilders)
            {
                graphPattern.AddFilter(new UnaryExpressionFilter(buildFilter(prefixes)));
            }

            foreach (var builder in _inlineDataBuilders)
            {
                builder.AppendTo(graphPattern);
            }

            return graphPattern;
        }

        private static void AddTriplePattern(GraphPattern graphPattern, ITriplePattern tp)
        {
            switch (tp.PatternType)
            {
                case TriplePatternType.Match:
                case TriplePatternType.Path:
                case TriplePatternType.PropertyFunction:
                case TriplePatternType.SubQuery:
                    graphPattern.AddTriplePattern(tp);
                    break;
                case TriplePatternType.LetAssignment:
                case TriplePatternType.BindAssignment:
                    graphPattern.AddAssignment((IAssignmentPattern)tp);
                    break;
                case TriplePatternType.Filter:
                    graphPattern.AddFilter(((IFilterPattern)tp).Filter);
                    break;
            }
        }

        private GraphPattern CreateGraphPattern()
        {
            var graphPattern = new GraphPattern();
            switch (_graphPatternType)
            {
                case GraphPatternType.Optional:
                    graphPattern.IsOptional = true;
                    break;
                case GraphPatternType.Minus:
                    graphPattern.IsMinus = true;
                    break;
                case GraphPatternType.Union:
                    graphPattern.IsUnion = true;
                    break;
                case GraphPatternType.Graph:
                    graphPattern.IsGraph = true;
                    graphPattern.GraphSpecifier = _graphSpecifier;
                    break;
                case GraphPatternType.Service:
                    graphPattern.IsService = true;
                    graphPattern.GraphSpecifier = _graphSpecifier;
                    break;
            }
            return graphPattern;
        }

        /// <inheritdoc />
        public IGraphPatternBuilder Group(GraphPatternBuilder groupBuilder)
        {
            if (!_childGraphPatternBuilders.Contains(groupBuilder))
            {
                _childGraphPatternBuilders.Add(groupBuilder);
            }

            return this;
        }

        /// <inheritdoc />
        public IGraphPatternBuilder Group(Action<IGraphPatternBuilder> buildGraphPattern)
        {
            GraphPatternBuilder groupBuilder = new GraphPatternBuilder();

            buildGraphPattern(groupBuilder);

            _childGraphPatternBuilders.Add(groupBuilder);
            return this;
        }

        /// <inheritdoc />
        public IGraphPatternBuilder Where(params ITriplePattern[] triplePatterns)
        {
            _triplePatterns.Add(prefixes => triplePatterns);
            return this;
        }

<<<<<<< HEAD
        IDescribeGraphPatternBuilder IDescribeGraphPatternBuilder.Where(Action<ITriplePatternBuilder> buildTriplePatterns)
        {
            Where(buildTriplePatterns);
            return this;
        }

        IDescribeGraphPatternBuilder IDescribeGraphPatternBuilder.Where(params ITriplePattern[] triplePatterns)
        {
            Where(triplePatterns);
            return this;
        }

=======
        /// <inheritdoc />
>>>>>>> edac449f
        public IGraphPatternBuilder Where(Action<ITriplePatternBuilder> buildTriplePatterns)
        {
            return Where(prefixes =>
            {
                var builder = new TriplePatternBuilder(prefixes);
                buildTriplePatterns(builder);
                return builder.Patterns;
            });
        }

        internal IGraphPatternBuilder Where(Func<INamespaceMapper, ITriplePattern[]> buildTriplePatternFunc)
        {
            _triplePatterns.Add(buildTriplePatternFunc);
            return this;
        }

        /// <inheritdoc />
        public IGraphPatternBuilder Optional(Action<IGraphPatternBuilder> buildGraphPattern)
        {
            AddChildGraphPattern(buildGraphPattern, GraphPatternType.Optional);
            return this;
        }

        /// <inheritdoc />
        public IGraphPatternBuilder Minus(Action<IGraphPatternBuilder> buildGraphPattern)
        {
            AddChildGraphPattern(buildGraphPattern, GraphPatternType.Minus);
            return this;
        }

        /// <inheritdoc />
        public IGraphPatternBuilder Graph(Uri graphUri, Action<IGraphPatternBuilder> buildGraphPattern)
        {
            AddChildGraphPattern(buildGraphPattern, GraphPatternType.Graph, new UriToken(string.Format("<{0}>", graphUri), 0, 0, 0));
            return this;
        }

        /// <inheritdoc />
        public IGraphPatternBuilder Graph(string graphVariable, Action<IGraphPatternBuilder> buildGraphPattern)
        {
            AddChildGraphPattern(buildGraphPattern, GraphPatternType.Graph, new VariableToken(graphVariable, 0, 0, 0));
            return this;
        }

        /// <inheritdoc />
        public IGraphPatternBuilder Service(Uri serviceUri, Action<IGraphPatternBuilder> buildGraphPattern)
        {
            AddChildGraphPattern(buildGraphPattern, GraphPatternType.Service,
                new UriToken(string.Format("<{0}>", serviceUri), 0, 0, 0));
            return this;
        }

        /// <inheritdoc />
        public IGraphPatternBuilder Union(GraphPatternBuilder firstGraphPattern, params GraphPatternBuilder[] unionedGraphPatternBuilders)
        {
            if (unionedGraphPatternBuilders == null || unionedGraphPatternBuilders.Length == 0)
            {
                return Child(firstGraphPattern);
            }

            var union = new GraphPatternBuilder(GraphPatternType.Union);
            union.Child(firstGraphPattern);

            foreach (var builder in unionedGraphPatternBuilders)
            {
                union.Child(builder);
            }

            _childGraphPatternBuilders.Add(union);

            return this;
        }

        /// <inheritdoc />
        public IGraphPatternBuilder Union(Action<IGraphPatternBuilder> firstGraphPattern, params Action<IGraphPatternBuilder>[] unionedGraphPatternBuilders)
        {
            if (unionedGraphPatternBuilders == null || unionedGraphPatternBuilders.Length == 0)
            {
                return Child(firstGraphPattern);
            }

            var union = new GraphPatternBuilder(GraphPatternType.Union);
            union.AddChildGraphPattern(firstGraphPattern, GraphPatternType.Normal);

            foreach (var builder in unionedGraphPatternBuilders)
            {
                union.AddChildGraphPattern(builder, GraphPatternType.Normal);
            }

            _childGraphPatternBuilders.Add(union);
            return this;
        }

        /// <inheritdoc />
        public IAssignmentVariableNamePart<IGraphPatternBuilder> Bind(Func<INonAggregateExpressionBuilder, SparqlExpression> buildAssignmentExpression)
        {
            return new BindAssignmentVariableNamePart(this, buildAssignmentExpression);
        }

        /// <inheritdoc />
        public IGraphPatternBuilder Child(IQueryBuilder queryBuilder)
        {
            SparqlQuery subquery = queryBuilder.BuildQuery();

            GraphPatternBuilder childBuilder = new GraphPatternBuilder();
            childBuilder.Where(new SubQueryPattern(subquery));

            _childGraphPatternBuilders.Add(childBuilder);
            return this;
        }

        /// <inheritdoc />
        public IGraphPatternBuilder Child(GraphPatternBuilder childBuilder)
        {
            _childGraphPatternBuilders.Add(childBuilder);
            return this;
        }

        /// <inheritdoc />
        public IGraphPatternBuilder Child(Action<IGraphPatternBuilder> buildGraphPattern)
        {
            AddChildGraphPattern(buildGraphPattern, GraphPatternType.Normal);
            return this;
        }

        /// <inheritdoc />
        public IInlineDataBuilder InlineData(params string[] variables)
        {
            var builder = new InlineDataBuilder(variables);
            _inlineDataBuilders.Add(builder);
            return builder;
        }

        /// <inheritdoc />
        public IGraphPatternBuilder Filter(Func<INonAggregateExpressionBuilder, BooleanExpression> buildExpression)
        {
            _filterBuilders.Add(namespaceMapper =>
            {
                var builder = new ExpressionBuilder(namespaceMapper);
                return buildExpression(builder).Expression;
            });
            return this;
        }

        /// <inheritdoc />
        public IGraphPatternBuilder Filter(ISparqlExpression expr)
        {
            _filterBuilders.Add(namespaceMapper => expr);
            return this;
        }

        private void AddChildGraphPattern(Action<IGraphPatternBuilder> buildGraphPattern, GraphPatternType graphPatternType)
        {
            var childBuilder = new GraphPatternBuilder(graphPatternType);
            buildGraphPattern(childBuilder);
            _childGraphPatternBuilders.Add(childBuilder);
        }

        private void AddChildGraphPattern(Action<IGraphPatternBuilder> buildGraphPattern, GraphPatternType graphPatternType, IToken graphSpecifier)
        {
            var childBuilder = new GraphPatternBuilder(graphPatternType, graphSpecifier);
            buildGraphPattern(childBuilder);
            _childGraphPatternBuilders.Add(childBuilder);
        }
    }
}<|MERGE_RESOLUTION|>--- conflicted
+++ resolved
@@ -35,12 +35,7 @@
 
 namespace VDS.RDF.Query.Builder
 {
-<<<<<<< HEAD
     public sealed class GraphPatternBuilder : IGraphPatternBuilder, IDescribeGraphPatternBuilder
-=======
-    /// <inheritdoc />
-    public sealed class GraphPatternBuilder : IGraphPatternBuilder
->>>>>>> edac449f
     {
         private readonly IList<InlineDataBuilder> _inlineDataBuilders = new List<InlineDataBuilder>();
         private readonly IList<GraphPatternBuilder> _childGraphPatternBuilders = new List<GraphPatternBuilder>();
@@ -172,22 +167,21 @@
             return this;
         }
 
-<<<<<<< HEAD
+        /// <inheritdoc />
         IDescribeGraphPatternBuilder IDescribeGraphPatternBuilder.Where(Action<ITriplePatternBuilder> buildTriplePatterns)
         {
             Where(buildTriplePatterns);
             return this;
         }
 
+        /// <inheritdoc />
         IDescribeGraphPatternBuilder IDescribeGraphPatternBuilder.Where(params ITriplePattern[] triplePatterns)
         {
             Where(triplePatterns);
             return this;
         }
 
-=======
-        /// <inheritdoc />
->>>>>>> edac449f
+        /// <inheritdoc />
         public IGraphPatternBuilder Where(Action<ITriplePatternBuilder> buildTriplePatterns)
         {
             return Where(prefixes =>
