/*
dotNetRDF is free and open source software licensed under the MIT License

-----------------------------------------------------------------------------

Copyright (c) 2009-2012 dotNetRDF Project (dotnetrdf-developer@lists.sf.net)

Permission is hereby granted, free of charge, to any person obtaining a copy
of this software and associated documentation files (the "Software"), to deal
in the Software without restriction, including without limitation the rights
to use, copy, modify, merge, publish, distribute, sublicense, and/or sell
copies of the Software, and to permit persons to whom the Software is furnished
to do so, subject to the following conditions:

The above copyright notice and this permission notice shall be included in all
copies or substantial portions of the Software.

THE SOFTWARE IS PROVIDED "AS IS", WITHOUT WARRANTY OF ANY KIND, EXPRESS OR 
IMPLIED, INCLUDING BUT NOT LIMITED TO THE WARRANTIES OF MERCHANTABILITY, 
FITNESS FOR A PARTICULAR PURPOSE AND NONINFRINGEMENT. IN NO EVENT SHALL THE
AUTHORS OR COPYRIGHT HOLDERS BE LIABLE FOR ANY CLAIM, DAMAGES OR OTHER LIABILITY,
WHETHER IN AN ACTION OF CONTRACT, TORT OR OTHERWISE, ARISING FROM, OUT OF OR IN
CONNECTION WITH THE SOFTWARE OR THE USE OR OTHER DEALINGS IN THE SOFTWARE.
*/

using System;
using System.Collections.Generic;
using System.Linq;
using System.Text;
using System.Threading;

namespace VDS.RDF.Parsing.Handlers
{
    /// <summary>
    /// A RDF Handler that loads Quads into a <see cref="ITripleStore">ITripleStore</see> instance
    /// </summary>
<<<<<<< HEAD
    public class StoreHandler 
=======
    public class StoreHandler
>>>>>>> bf3cb0c0
        : BaseRdfHandler
    {
        private ITripleStore _store;
        private INamespaceMapper _nsmap = new NamespaceMapper();

        /// <summary>
        /// Creates a new Store Handler
        /// </summary>
        /// <param name="store">Triple Store</param>
        public StoreHandler(ITripleStore store)
            : base()
        {
            if (store == null) throw new ArgumentNullException("store");
            this._store = store;
        }

        /// <summary>
        /// Gets the Triple Store that this Handler is populating
        /// </summary>
        protected ITripleStore Store
        {
            get
            {
                return this._store;
            }
        }

        #region IRdfHandler Members

        /// <summary>
        /// Handles namespaces by adding them to each graph
        /// </summary>
        /// <param name="prefix">Namespace Prefix</param>
        /// <param name="namespaceUri">Namespace URI</param>
        /// <returns></returns>
        protected override bool HandleNamespaceInternal(string prefix, Uri namespaceUri)
        {
            this._nsmap.AddNamespace(prefix, namespaceUri);
            return true;
        }

        /// <summary>
        /// Handles Triples by asserting them into the appropriate Graph creating the Graph if necessary
        /// </summary>
        /// <param name="t">Triple</param>
        /// <returns></returns>
        protected override bool HandleTripleInternal(Triple t)
        {
            if (!this._store.HasGraph(null))
            {
                Graph g = new Graph();
                g.BaseUri = null;
                this._store.Add(g);
            }
            IGraph target = this._store[null];
            target.Assert(t);
            return true;
        }

        protected override bool HandleQuadInternal(Quad q)
        {
            if (!this._store.HasGraph(q.Graph))
            {
                Graph g = new Graph();
                g.BaseUri = q.Graph;
                this._store.Add(g);
            }
            IGraph target = this._store[q.Graph];
            target.Assert(q.AsTriple());
            return true;
        }

        /// <summary>
        /// Starts handling RDF
        /// </summary>
        protected override void StartRdfInternal()
        {
            this._nsmap.Clear();
        }

        /// <summary>
        /// Ends RDF handling and propogates all discovered namespaces to all discovered graphs
        /// </summary>
        /// <param name="ok">Whether parsing completed successfully</param>
        protected override void EndRdfInternal(bool ok)
        {
            //Propogate discovered namespaces to all graphs
            foreach (IGraph g in this._store.Graphs)
            {
                g.NamespaceMap.Import(this._nsmap);
            }
        }

        /// <summary>
        /// Gets that the Handler accepts all Triples
        /// </summary>
        public override bool AcceptsAll
        {
            get
            {
                return true;
            }
        }

        #endregion
    }
}
<|MERGE_RESOLUTION|>--- conflicted
+++ resolved
@@ -1,148 +1,144 @@
-/*
-dotNetRDF is free and open source software licensed under the MIT License
-
------------------------------------------------------------------------------
-
-Copyright (c) 2009-2012 dotNetRDF Project (dotnetrdf-developer@lists.sf.net)
-
-Permission is hereby granted, free of charge, to any person obtaining a copy
-of this software and associated documentation files (the "Software"), to deal
-in the Software without restriction, including without limitation the rights
-to use, copy, modify, merge, publish, distribute, sublicense, and/or sell
-copies of the Software, and to permit persons to whom the Software is furnished
-to do so, subject to the following conditions:
-
-The above copyright notice and this permission notice shall be included in all
-copies or substantial portions of the Software.
-
-THE SOFTWARE IS PROVIDED "AS IS", WITHOUT WARRANTY OF ANY KIND, EXPRESS OR 
-IMPLIED, INCLUDING BUT NOT LIMITED TO THE WARRANTIES OF MERCHANTABILITY, 
-FITNESS FOR A PARTICULAR PURPOSE AND NONINFRINGEMENT. IN NO EVENT SHALL THE
-AUTHORS OR COPYRIGHT HOLDERS BE LIABLE FOR ANY CLAIM, DAMAGES OR OTHER LIABILITY,
-WHETHER IN AN ACTION OF CONTRACT, TORT OR OTHERWISE, ARISING FROM, OUT OF OR IN
-CONNECTION WITH THE SOFTWARE OR THE USE OR OTHER DEALINGS IN THE SOFTWARE.
-*/
-
-using System;
-using System.Collections.Generic;
-using System.Linq;
-using System.Text;
-using System.Threading;
-
-namespace VDS.RDF.Parsing.Handlers
-{
-    /// <summary>
-    /// A RDF Handler that loads Quads into a <see cref="ITripleStore">ITripleStore</see> instance
-    /// </summary>
-<<<<<<< HEAD
-    public class StoreHandler 
-=======
-    public class StoreHandler
->>>>>>> bf3cb0c0
-        : BaseRdfHandler
-    {
-        private ITripleStore _store;
-        private INamespaceMapper _nsmap = new NamespaceMapper();
-
-        /// <summary>
-        /// Creates a new Store Handler
-        /// </summary>
-        /// <param name="store">Triple Store</param>
-        public StoreHandler(ITripleStore store)
-            : base()
-        {
-            if (store == null) throw new ArgumentNullException("store");
-            this._store = store;
-        }
-
-        /// <summary>
-        /// Gets the Triple Store that this Handler is populating
-        /// </summary>
-        protected ITripleStore Store
-        {
-            get
-            {
-                return this._store;
-            }
-        }
-
-        #region IRdfHandler Members
-
-        /// <summary>
-        /// Handles namespaces by adding them to each graph
-        /// </summary>
-        /// <param name="prefix">Namespace Prefix</param>
-        /// <param name="namespaceUri">Namespace URI</param>
-        /// <returns></returns>
-        protected override bool HandleNamespaceInternal(string prefix, Uri namespaceUri)
-        {
-            this._nsmap.AddNamespace(prefix, namespaceUri);
-            return true;
-        }
-
-        /// <summary>
-        /// Handles Triples by asserting them into the appropriate Graph creating the Graph if necessary
-        /// </summary>
-        /// <param name="t">Triple</param>
-        /// <returns></returns>
-        protected override bool HandleTripleInternal(Triple t)
-        {
-            if (!this._store.HasGraph(null))
-            {
-                Graph g = new Graph();
-                g.BaseUri = null;
-                this._store.Add(g);
-            }
-            IGraph target = this._store[null];
-            target.Assert(t);
-            return true;
-        }
-
-        protected override bool HandleQuadInternal(Quad q)
-        {
-            if (!this._store.HasGraph(q.Graph))
-            {
-                Graph g = new Graph();
-                g.BaseUri = q.Graph;
-                this._store.Add(g);
-            }
-            IGraph target = this._store[q.Graph];
-            target.Assert(q.AsTriple());
-            return true;
-        }
-
-        /// <summary>
-        /// Starts handling RDF
-        /// </summary>
-        protected override void StartRdfInternal()
-        {
-            this._nsmap.Clear();
-        }
-
-        /// <summary>
-        /// Ends RDF handling and propogates all discovered namespaces to all discovered graphs
-        /// </summary>
-        /// <param name="ok">Whether parsing completed successfully</param>
-        protected override void EndRdfInternal(bool ok)
-        {
-            //Propogate discovered namespaces to all graphs
-            foreach (IGraph g in this._store.Graphs)
-            {
-                g.NamespaceMap.Import(this._nsmap);
-            }
-        }
-
-        /// <summary>
-        /// Gets that the Handler accepts all Triples
-        /// </summary>
-        public override bool AcceptsAll
-        {
-            get
-            {
-                return true;
-            }
-        }
-
-        #endregion
-    }
-}
+/*
+dotNetRDF is free and open source software licensed under the MIT License
+
+-----------------------------------------------------------------------------
+
+Copyright (c) 2009-2012 dotNetRDF Project (dotnetrdf-developer@lists.sf.net)
+
+Permission is hereby granted, free of charge, to any person obtaining a copy
+of this software and associated documentation files (the "Software"), to deal
+in the Software without restriction, including without limitation the rights
+to use, copy, modify, merge, publish, distribute, sublicense, and/or sell
+copies of the Software, and to permit persons to whom the Software is furnished
+to do so, subject to the following conditions:
+
+The above copyright notice and this permission notice shall be included in all
+copies or substantial portions of the Software.
+
+THE SOFTWARE IS PROVIDED "AS IS", WITHOUT WARRANTY OF ANY KIND, EXPRESS OR 
+IMPLIED, INCLUDING BUT NOT LIMITED TO THE WARRANTIES OF MERCHANTABILITY, 
+FITNESS FOR A PARTICULAR PURPOSE AND NONINFRINGEMENT. IN NO EVENT SHALL THE
+AUTHORS OR COPYRIGHT HOLDERS BE LIABLE FOR ANY CLAIM, DAMAGES OR OTHER LIABILITY,
+WHETHER IN AN ACTION OF CONTRACT, TORT OR OTHERWISE, ARISING FROM, OUT OF OR IN
+CONNECTION WITH THE SOFTWARE OR THE USE OR OTHER DEALINGS IN THE SOFTWARE.
+*/
+
+using System;
+using System.Collections.Generic;
+using System.Linq;
+using System.Text;
+using System.Threading;
+
+namespace VDS.RDF.Parsing.Handlers
+{
+    /// <summary>
+    /// A RDF Handler that loads Quads into a <see cref="ITripleStore">ITripleStore</see> instance
+    /// </summary>
+    public class StoreHandler 
+        : BaseRdfHandler
+    {
+        private ITripleStore _store;
+        private INamespaceMapper _nsmap = new NamespaceMapper();
+
+        /// <summary>
+        /// Creates a new Store Handler
+        /// </summary>
+        /// <param name="store">Triple Store</param>
+        public StoreHandler(ITripleStore store)
+            : base()
+        {
+            if (store == null) throw new ArgumentNullException("store");
+            this._store = store;
+        }
+
+        /// <summary>
+        /// Gets the Triple Store that this Handler is populating
+        /// </summary>
+        protected ITripleStore Store
+        {
+            get
+            {
+                return this._store;
+            }
+        }
+
+        #region IRdfHandler Members
+
+        /// <summary>
+        /// Handles namespaces by adding them to each graph
+        /// </summary>
+        /// <param name="prefix">Namespace Prefix</param>
+        /// <param name="namespaceUri">Namespace URI</param>
+        /// <returns></returns>
+        protected override bool HandleNamespaceInternal(string prefix, Uri namespaceUri)
+        {
+            this._nsmap.AddNamespace(prefix, namespaceUri);
+            return true;
+        }
+
+        /// <summary>
+        /// Handles Triples by asserting them into the appropriate Graph creating the Graph if necessary
+        /// </summary>
+        /// <param name="t">Triple</param>
+        /// <returns></returns>
+        protected override bool HandleTripleInternal(Triple t)
+        {
+            if (!this._store.HasGraph(null))
+            {
+                Graph g = new Graph();
+                g.BaseUri = null;
+                this._store.Add(g);
+            }
+            IGraph target = this._store[null];
+            target.Assert(t);
+            return true;
+        }
+
+        protected override bool HandleQuadInternal(Quad q)
+        {
+            if (!this._store.HasGraph(q.Graph))
+            {
+                Graph g = new Graph();
+                g.BaseUri = q.Graph;
+                this._store.Add(g);
+            }
+            IGraph target = this._store[q.Graph];
+            target.Assert(q.AsTriple());
+            return true;
+        }
+
+        /// <summary>
+        /// Starts handling RDF
+        /// </summary>
+        protected override void StartRdfInternal()
+        {
+            this._nsmap.Clear();
+        }
+
+        /// <summary>
+        /// Ends RDF handling and propogates all discovered namespaces to all discovered graphs
+        /// </summary>
+        /// <param name="ok">Whether parsing completed successfully</param>
+        protected override void EndRdfInternal(bool ok)
+        {
+            //Propogate discovered namespaces to all graphs
+            foreach (IGraph g in this._store.Graphs)
+            {
+                g.NamespaceMap.Import(this._nsmap);
+            }
+        }
+
+        /// <summary>
+        /// Gets that the Handler accepts all Triples
+        /// </summary>
+        public override bool AcceptsAll
+        {
+            get
+            {
+                return true;
+            }
+        }
+
+        #endregion
+    }
+}