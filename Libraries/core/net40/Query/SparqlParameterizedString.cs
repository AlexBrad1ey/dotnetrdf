/*
dotNetRDF is free and open source software licensed under the MIT License

-----------------------------------------------------------------------------

Copyright (c) 2009-2012 dotNetRDF Project (dotnetrdf-developer@lists.sf.net)

Permission is hereby granted, free of charge, to any person obtaining a copy
of this software and associated documentation files (the "Software"), to deal
in the Software without restriction, including without limitation the rights
to use, copy, modify, merge, publish, distribute, sublicense, and/or sell
copies of the Software, and to permit persons to whom the Software is furnished
to do so, subject to the following conditions:

The above copyright notice and this permission notice shall be included in all
copies or substantial portions of the Software.

THE SOFTWARE IS PROVIDED "AS IS", WITHOUT WARRANTY OF ANY KIND, EXPRESS OR 
IMPLIED, INCLUDING BUT NOT LIMITED TO THE WARRANTIES OF MERCHANTABILITY, 
FITNESS FOR A PARTICULAR PURPOSE AND NONINFRINGEMENT. IN NO EVENT SHALL THE
AUTHORS OR COPYRIGHT HOLDERS BE LIABLE FOR ANY CLAIM, DAMAGES OR OTHER LIABILITY,
WHETHER IN AN ACTION OF CONTRACT, TORT OR OTHERWISE, ARISING FROM, OUT OF OR IN
CONNECTION WITH THE SOFTWARE OR THE USE OR OTHER DEALINGS IN THE SOFTWARE.
*/

using System;
using System.Collections.Generic;
using System.Linq;
using System.Text;
using System.Text.RegularExpressions;
using VDS.RDF.Parsing;
using VDS.RDF.Parsing.Handlers;
using VDS.RDF.Query.Patterns;
using VDS.RDF.Update;
using VDS.RDF.Writing.Formatting;

namespace VDS.RDF.Query
{
    /// <summary>
    /// A SPARQL Parameterized String is a String that can contain parameters in the same fashion as a SQL command string
    /// </summary>
    /// <remarks>
    /// <para>
    /// This is intended for use in applications which may want to dynamically build SPARQL queries/updates where user input may comprise individual values in the triples patterns and the applications want to avoid SPARQL injection attacks which change the meaning of the query/update
    /// </para>
    /// <para>
    /// It works broadly in the same way as a SqlCommand would in that you specify a string with paramters specified in the form <strong>@name</strong> and then use various set methods to set the actual values that should be used.  The values are only substituted for parameters when you actually call the <see cref="SparqlParameterizedString.ToString">ToString()</see> method to get the final string representation of the command. E.g.
    /// </para>
    /// <code>
    /// SparqlParameterizedString queryString = new SparqlParameterizedString();
    /// queryString.CommandText = @"SELECT * WHERE
    /// {
    ///     ?s a @type .
    /// }";
    /// queryString.SetUri("type", new Uri("http://example.org/myType"));
    /// Console.WriteLine(queryString.ToString());
    /// </code>
    /// <para>
    /// Would result in the following being printed to the Console:
    /// </para>
    /// <code>
    /// SELECT * WHERE
    /// {
    ///     ?s a &lt;http://example.org/myType&gt;
    /// }
    /// </code>
    /// <para>
    /// Calling a Set method to set a parameter that has already been set changes that value and the new value will be used next time you call <see cref="SparqlParameterizedString.ToString">ToString()</see> - this may be useful if you plan to execute a series of queries/updates using a series of values since you need not instantiate a completely new parameterized string each time
    /// </para>
    /// <para>
    /// This class was added to a library based on a suggestion by Alexander Sidorov and ideas from slides from <a href="http://www.slideshare.net/Morelab/sparqlrdqlsparul-injection">Slideshare</a> by Almedia et al
    /// </para>
    /// <para>
    /// <strong>PERFORMANCE TIPS:</strong> if building the command text incrementaly, avoid using <c> CommandText += </c> and use the AppendSubQuery or Append methods instead
    /// </para>
    /// </remarks>
    public class SparqlParameterizedString
    {
<<<<<<< HEAD
        private static readonly IGraph _g = new NonIndexedGraph();

        private String _command = String.Empty;
=======
        private static char[] _invalidIRICharacters = " >\"{}|^`[]".ToCharArray();

        private static readonly IGraph _g = new NonIndexedGraph();
        private static readonly SparqlFormatter _emptyFormatter = new SparqlFormatter();

>>>>>>> a8eb464b
        private INamespaceMapper _nsmap = new NamespaceMapper(true);
        private List<String> _commandText = new List<String>();
        private readonly Dictionary<String, INode> _parameters = new Dictionary<string, INode>();
        private readonly Dictionary<String, INode> _variables = new Dictionary<string, INode>();

        private SparqlFormatter _formatter;
<<<<<<< HEAD
        //private readonly IGraph _g = new NonIndexedGraph();
        private ISparqlQueryProcessor _queryProcessor;
        private ISparqlUpdateProcessor _updateProcessor;

        private static Regex ValidParameterNamePattern = new Regex("^@?[\\w\\-_]+$", /*RegexOptions.Compiled | */RegexOptions.IgnoreCase);
        private static Regex ValidVariableNamePattern = new Regex("^[?$]?[\\w\\-_]+$", /*RegexOptions.Compiled | */RegexOptions.IgnoreCase);

        private static Regex PreambleCapturePattern = new Regex("(BASE|PREFIX\\s+([\\w\\-_]+):)\\s*<([^>]+)>", /*RegexOptions.Compiled | */RegexOptions.IgnoreCase);
        private static Regex ReplaceableElementCapturePattern = new Regex("([?$@])([\\w\\-_]+)", /*RegexOptions.Compiled | */RegexOptions.IgnoreCase);
=======
        private ISparqlQueryProcessor _queryProcessor;
        private ISparqlUpdateProcessor _updateProcessor;

        private static Regex ValidParameterNamePattern = new Regex("^@?[\\w\\-_]+$", RegexOptions.IgnoreCase);
        private static Regex ValidVariableNamePattern = new Regex("^[?$]?[\\w\\-_]+$", RegexOptions.IgnoreCase);

        private static Regex PreambleCapturePattern = new Regex("(BASE|PREFIX\\s+([\\w\\-_]+):)\\s*<([^>]+)>", RegexOptions.IgnoreCase);
>>>>>>> a8eb464b

        /// <summary>
        /// Creates a new empty parameterized String
        /// </summary>
        public SparqlParameterizedString()
        {
            _formatter = new SparqlFormatter(_nsmap);
        }

        /// <summary>
        /// Creates a new parameterized String
        /// </summary>
        /// <param name="command">Command Text</param>
        public SparqlParameterizedString(String command)
            : this()
        {
            this.CommandText = command;
        }

        /// <summary>
        /// Gets/Sets the Namespace Map that is used to prepend PREFIX declarations to the command
        /// </summary>
        public INamespaceMapper Namespaces
        {
            get
            {
                return this._nsmap;
            }
            set
            {
                if (value != null) this._nsmap = value;
            }
        }

        /// <summary>
        /// Gets/Sets the Base URI which will be used to prepend BASE declarations to the command
        /// </summary>
        public Uri BaseUri { get; set; }


        /// <summary>
        /// Gets/Sets the parameterized Command Text
        /// </summary>
        public virtual String CommandText
        {
            get
            {
#if NET40 || SILVERLIGHT || WINDOWS_PHONE
                return String.Join("", _commandText);
#else
                return String.Join("", _commandText.ToArray());
#endif
            }
            set
            {
<<<<<<< HEAD
                this._command = TrimPreamble(value);
            }
        }

        /// <summary>
        /// Trims out the SPARQL preamble (BASE and PREFIX definitions) from the command text
        /// </summary>
        /// <remarks>
        /// This is done so the instance could be safely added to another SparqlParameterizedString without causing syntax issues
        /// </remarks>
        /// <param name="value"></param>
        /// <returns></returns>
        private String TrimPreamble(String value) {
            int commandStart = 0;
            foreach (Match preambleItem in PreambleCapturePattern.Matches(value))
            {
                if (preambleItem.Groups[1].Value.ToUpper().StartsWith("BASE"))
                {
                    this.BaseUri = UriFactory.Create(preambleItem.Groups[1].Value);
                    this.Namespaces.AddNamespace("", this.BaseUri);
                }
                else
                {
                    this.Namespaces.AddNamespace(preambleItem.Groups[2].Value, UriFactory.Create(preambleItem.Groups[3].Value));
                }
                commandStart = preambleItem.Index + preambleItem.Length;
=======
                ResetText();
                PreprocessText(TrimPreamble(value)); // TODO deprecate the _command field and replace it with the join of _cache
>>>>>>> a8eb464b
            }
            return value.Substring(commandStart);
        }

        #region Sparql extension methods

        /// <summary>
        /// Appends the given query as a sub-query to the existing command text, any prefixes in the sub-query are moved to the parent query
        /// </summary>
        /// <param name="query">Query</param>
        public void AppendSubQuery(SparqlQuery query)
        {
<<<<<<< HEAD
            _nsmap.Import(query.NamespaceMap);
            this._formatter = new SparqlFormatter();
            this._command += TrimPreamble(this._formatter.Format(new SubQueryPattern(query)));
=======
            PreprocessText(TrimPreamble(_emptyFormatter.Format(new SubQueryPattern(query))));
            // NOTE: the namespaces are already updated through during the TrimPreambule call
>>>>>>> a8eb464b
        }

        /// <summary>
        /// Appends the given query as a sub-query to the existing command text, any prefixes in the sub-query are moved to the parent query but any parameter/variable assignments will be lost
        /// </summary>
        /// <param name="query">Query</param>
        public void AppendSubQuery(SparqlParameterizedString query)
        {
<<<<<<< HEAD
            _nsmap.Import(query.Namespaces);
            this._formatter = new SparqlFormatter();
            this._command += TrimPreamble(query._command);
=======
            // TODO shouldn't we ensure that the text is wrapped in { } to get a correct subquery pattern ?
            //      this may cause compatibility issues though
            Append(query);
        }

        /// <summary>
        /// Appends the given text to the existing command text, any prefixes in the sub-query are moved to the parent query but any parameter/variable assignments will be lost
        /// </summary>
        /// <param name="text">Text</param>
        public void Append(SparqlParameterizedString text)
        {
            // Merges the instances caches and placeholders
            int offset = _commandText.Count;
            _commandText.AddRange(text._commandText);
            // Update the namespaces
            _nsmap.Import(text.Namespaces);
        }

        /// <summary>
        /// Appends the given text to the existing command text, any prefixes in the command are moved to the parent query
        /// </summary>
        /// <param name="text">Text</param>
        public void Append(String text)
        {
            PreprocessText(TrimPreamble(text));
>>>>>>> a8eb464b
        }

        #endregion

        /// <summary>
        /// Gets/Sets the Query processor which is used when you call the <see cref="SparqlParameterizedString.ExecuteQuery()">ExecuteQuery()</see> method
        /// </summary>
        public ISparqlQueryProcessor QueryProcessor
        {
            get
            {
                return this._queryProcessor;
            }
            set
            {
                this._queryProcessor = value;
            }
        }

        /// <summary>
        /// Gets/Sets the Query processor which is used when you call the <see cref="SparqlParameterizedString.ExecuteUpdate()">ExecuteUpdate()</see> method
        /// </summary>
        public ISparqlUpdateProcessor UpdateProcessor
        {
            get
            {
                return this._updateProcessor;
            }
            set
            {
                this._updateProcessor = value;
            }
        }

        /// <summary>
        /// Gets an enumeration of the Variables for which Values have been set
        /// </summary>
        public IEnumerable<KeyValuePair<String, INode>> Variables
        {
            get
            {
                return this._variables;
            }
        }

        /// <summary>
        /// Gets an enumeration of the Parameters for which Values have been set
        /// </summary>
        public IEnumerable<KeyValuePair<String, INode>> Parameters
        {
            get
            {
                return this._parameters;
            }
        }

<<<<<<< HEAD
        #region Parameters and Variables assingment methods
=======
        #region Parameters and Variables assignment methods
>>>>>>> a8eb464b

        /// <summary>
        /// Clears all set Parameters and Variables
        /// </summary>
        public virtual void Clear()
        {
            this.ClearParameters();
            this.ClearVariables();
        }

        /// <summary>
        /// Clears all set Parameters
        /// </summary>
        public virtual void ClearParameters()
        {
            this._parameters.Clear();
        }

        /// <summary>
        /// Clears all set Variables
        /// </summary>
        public virtual void ClearVariables()
        {
            this._variables.Clear();
        }

        /// <summary>
        /// Sets the Value of a Parameter 
        /// </summary>
        /// <param name="name">Parameter Name</param>
        /// <param name="value">Value</param>
        /// <remarks>
        /// Can be used in derived classes to set the value of parameters if the derived class defines additional methods for adding values for parameters
        /// </remarks>
        public void SetParameter(String name, INode value)
        {
            if (value == null)
            {
                UnsetParameter(name);
                return;
            }
            //Only allow the setting of valid parameter names
            if (!ValidParameterNamePattern.IsMatch(name)) throw new FormatException("The parameter name '" + name + "' is not a valid parameter name, parameter names must consist only of alphanumeric characters and hypens/underscores");

            //OPT: Could ensure that the parameter name actually appears in the command?
            name = !Char.IsLetterOrDigit(name[0]) ? name.Substring(1) : name;

            //Finally can set/update parameter value
            this._parameters[name] = value;
        }

        /// <summary>
        /// Removes a previously set value for a Parameter
        /// </summary>
        /// <param name="name">Parameter Name</param>
        /// <remarks>
        /// There is generally no reason to do this since you can just set a parameters value to change it
        /// </remarks>
        public void UnsetParameter(String name)
        {
<<<<<<< HEAD
            name = (name.StartsWith("@")) ? name.Substring(1) : name;
            this._parameters[name] = null;
=======
            if (name == null) return;
            name = !Char.IsLetterOrDigit(name[0]) ? name.Substring(1) : name;
            this._parameters.Remove(name);
>>>>>>> a8eb464b
        }

        /// <summary>
        /// Removes a previously set value for a Variable
        /// </summary>
        /// <param name="name">Variable Name</param>
        /// <remarks>
        /// May be useful if you have a skeleton query/update into which you sometimes substitute values for variables but don't always do so
        /// </remarks>
        public void UnsetVariable(String name)
        {
<<<<<<< HEAD
            name = (name.StartsWith("@")) ? name.Substring(1) : name;
            this._variables[name] = null;
=======
            if (name == null) return;
            name = !Char.IsLetterOrDigit(name[0]) ? name.Substring(1) : name;
            this._variables.Remove(name);
>>>>>>> a8eb464b
        }

        /// <summary>
        /// Sets the Value of a Variable
        /// </summary>
        /// <param name="name">Variable Name</param>
        /// <param name="value">Value</param>
        public virtual void SetVariable(String name, INode value)
        {
<<<<<<< HEAD
            //Only allow the setting of valid variable names
            if (!ValidVariableNamePattern.IsMatch(name)) throw new FormatException("The variable name '" + name + "' is not a valid variable name, variable names must consist only of alphanumeric characters and hyphens/underscores");

            if (this._variables.ContainsKey(name))
=======
            if (value == null)
>>>>>>> a8eb464b
            {
                UnsetVariable(name);
                return;
            }
            //Only allow the setting of valid variable names
            if (!ValidVariableNamePattern.IsMatch(name)) throw new FormatException("The variable name '" + name + "' is not a valid variable name, variable names must consist only of alphanumeric characters and hyphens/underscores");

            //OPT: Could ensure that the variable name actually appears in the command?
            name = !Char.IsLetterOrDigit(name[0]) ? name.Substring(1) : name;
            this._variables[name] = value;
        }

        /// <summary>
        /// Sets the Parameter to an Integer Literal
        /// </summary>
        /// <param name="name">Parameter</param>
        /// <param name="value">Integer</param>
        public void SetLiteral(String name, int value)
        {
            this.SetParameter(name, value.ToLiteral(_g));
        }

        /// <summary>
        /// Sets the Parameter to an Integer Literal
        /// </summary>
        /// <param name="name">Parameter</param>
        /// <param name="value">Integer</param>
        public void SetLiteral(String name, long value)
        {
            this.SetParameter(name, value.ToLiteral(_g));
        }

        /// <summary>
        /// Sets the Parameter to an Integer Literal
        /// </summary>
        /// <param name="name">Parameter</param>
        /// <param name="value">Integer</param>
        public void SetLiteral(String name, short value)
        {
            this.SetParameter(name, value.ToLiteral(_g));
        }

        /// <summary>
        /// Sets the Parameter to a Decimal Literal
        /// </summary>
        /// <param name="name">Parameter</param>
        /// <param name="value">Integer</param>
        public void SetLiteral(String name, decimal value)
        {
            this.SetParameter(name, value.ToLiteral(_g));
        }

        /// <summary>
        /// Sets the Parameter to a Float Literal
        /// </summary>
        /// <param name="name">Parameter</param>
        /// <param name="value">Integer</param>
        public void SetLiteral(String name, float value)
        {
            this.SetParameter(name, value.ToLiteral(_g));
        }

        /// <summary>
        /// Sets the Parameter to a Double Literal
        /// </summary>
        /// <param name="name">Parameter</param>
        /// <param name="value">Integer</param>
        public void SetLiteral(String name, double value)
        {
            this.SetParameter(name, value.ToLiteral(_g));
        }

        /// <summary>
        /// Sets the Parameter to a Date Time Literal
        /// </summary>
        /// <param name="name">Parameter</param>
        /// <param name="value">Integer</param>
        public void SetLiteral(String name, DateTime value)
        {
            this.SetLiteral(name, value, true);
        }

        /// <summary>
        /// Sets the Parameter to a Date Time Literal
        /// </summary>
        /// <param name="name">Parameter</param>
        /// <param name="value">Integer</param>
        /// <param name="precise">Whether to preserve precisely i.e. include fractional seconds</param>
        public void SetLiteral(String name, DateTime value, bool precise)
        {
            this.SetParameter(name, value.ToLiteral(_g, precise));
        }

        /// <summary>
        /// Sets the Parameter to a Date Time Literal
        /// </summary>
        /// <param name="name">Parameter</param>
        /// <param name="value">Integer</param>
        public void SetLiteral(String name, DateTimeOffset value)
        {
            this.SetLiteral(name, value, true);
        }

        /// <summary>
        /// Sets the Parameter to a Date Time Literal
        /// </summary>
        /// <param name="name">Parameter</param>
        /// <param name="value">Integer</param>
        /// <param name="precise">Whether to preserve precisely i.e. include fractional seconds</param>
        public void SetLiteral(String name, DateTimeOffset value, bool precise)
        {
            this.SetParameter(name, value.ToLiteral(_g, precise));
        }

        /// <summary>
        /// Sets the Parameter to a Duration Literal
        /// </summary>
        /// <param name="name">Parameter</param>
        /// <param name="value">Integer</param>
        public void SetLiteral(String name, TimeSpan value)
        {
            this.SetParameter(name, value.ToLiteral(_g));
        }

        /// <summary>
        /// Sets the Parameter to a Boolean Literal
        /// </summary>
        /// <param name="name">Parameter</param>
        /// <param name="value">Integer</param>
        public void SetLiteral(String name, bool value)
        {
            this.SetParameter(name, value.ToLiteral(_g));
        }

        /// <summary>
        /// Sets the Parameter to an Untyped Literal
        /// </summary>
        /// <param name="name">Parameter</param>
        /// <param name="value">Integer</param>
        public void SetLiteral(String name, String value)
        {
            if (value == null) throw new ArgumentNullException("value", "Cannot set a Literal to be null");
            this.SetParameter(name, new LiteralNode(_g, value));
        }

        /// <summary>
        /// Sets the Parameter to a Typed Literal
        /// </summary>
        /// <param name="name">Parameter</param>
        /// <param name="value">Integer</param>
        /// <param name="datatype">Datatype URI</param>
        public void SetLiteral(String name, String value, Uri datatype)
        {
            if (value == null) throw new ArgumentNullException("value", "Cannot set a Literal to be null");
            this.SetParameter(name, datatype == null ? new LiteralNode(_g, value) : new LiteralNode(_g, value, datatype));
        }

        /// <summary>
        /// Sets the Parameter to a Literal with a Language Specifier
        /// </summary>
        /// <param name="name">Parameter</param>
        /// <param name="value">Integer</param>
        /// <param name="lang">Language Specifier</param>
        public void SetLiteral(String name, String value, String lang)
        {
            if (value == null) throw new ArgumentNullException("value", "Cannot set a Literal to be null");
            if (lang == null) throw new ArgumentNullException("lang", "Cannot set a Literal to have a null Language");
            this.SetParameter(name, new LiteralNode(_g, value, lang));
        }

        /// <summary>
        /// Sets the Parameter to a URI
        /// </summary>
        /// <param name="name">Parameter</param>
        /// <param name="value">URI</param>
        public void SetUri(String name, Uri value)
        {
            if (value == null) throw new ArgumentNullException("value", "Cannot set a URI to be null");
            this.SetParameter(name, new UriNode(_g, value));
        }

        /// <summary>
        /// Sets the Parameter to be a Blank Node with the given ID
        /// </summary>
        /// <param name="name">Parameter</param>
        /// <param name="value">Node ID</param>
        /// <remarks>
        /// Only guarantees that the Blank Node ID will not clash with any other Blank Nodes added by other calls to this method or it's overload which generates anonymous Blank Nodes.  If the base query text into which you are inserting parameters contains Blank Nodes then the IDs generated here may clash with those IDs.
        /// </remarks>
        public void SetBlankNode(String name, String value)
        {
            if (value == null) throw new ArgumentNullException("value", "Cannot set a Blank Node to have a null ID");
            if (value.Equals(String.Empty)) throw new ArgumentException("Cannot set a Blank Node to have an empty ID", "value");
            this.SetParameter(name, _g.CreateBlankNode(value));
        }

        /// <summary>
        /// Sets the Parameter to be a new anonymous Blank Node
        /// </summary>
        /// <param name="name">Parameter</param>
        /// <remarks>
        /// Only guarantees that the Blank Node ID will not clash with any other Blank Nodes added by other calls to this method or it's overload which takes an explicit Node ID.  If the base query text into which you are inserting parameters contains Blank Nodes then the IDs generated here may clash with those IDs.
        /// </remarks>
        public void SetBlankNode(String name)
        {
            this.SetParameter(name, _g.CreateBlankNode());
        }

        #endregion

        #region Runtime Evaluation

        /// <summary>
        /// Executes this command as a query
        /// </summary>
        /// <returns></returns>
        public SparqlResultSet ExecuteQuery()
        {
            SparqlResultSet rset = new SparqlResultSet();
            this.ExecuteQuery(null, new ResultSetHandler(rset));
            return rset;
        }

        /// <summary>
        /// Executes this command as a query
        /// </summary>
        /// <param name="rdfHandler">RDF Handler</param>
        /// <param name="resultsHandler">Results Handler</param>
        public void ExecuteQuery(IRdfHandler rdfHandler, ISparqlResultsHandler resultsHandler)
        {
            if (this._queryProcessor == null) throw new RdfQueryException("Cannot call ExecuteQuery() when the QueryProcessor property has not been set");

            SparqlQueryParser parser = new SparqlQueryParser();
            SparqlQuery q = parser.ParseFromString(this.ToString());
            this._queryProcessor.ProcessQuery(rdfHandler, resultsHandler, q);
        }

        /// <summary>
        /// Executes this command as an update
        /// </summary>
        public void ExecuteUpdate()
        {
            if (this._updateProcessor == null) throw new SparqlUpdateException("Cannot call ExecuteUpdate() when the UpdateProcessor property has not been set");

            SparqlUpdateParser parser = new SparqlUpdateParser();
            SparqlUpdateCommandSet cmds = parser.ParseFromString(this.ToString());
            this._updateProcessor.ProcessCommandSet(cmds);
        }

        #endregion

<<<<<<< HEAD
        #region Serialization
=======
        #region Command text processing and Serialization

        /// <summary>
        /// Clears the preprocessing structures
        /// </summary>
        private void ResetText()
        {
            //this._placeHolders.Clear();
            this._commandText.Clear();
        }


        /// <summary>
        /// Trims out the SPARQL preamble (BASE and PREFIX definitions) from the command text
        /// </summary>
        /// <remarks>
        /// This is done so the instance can be directly merged into another SparqlParameterizedString through the Append methods
        /// </remarks>
        private String TrimPreamble(String value)
        {
            int commandStart = 0;
            foreach (Match preambleItem in PreambleCapturePattern.Matches(value))
            {
                if (preambleItem.Groups[1].Value.ToUpper().StartsWith("BASE"))
                {
                    this.BaseUri = UriFactory.Create(preambleItem.Groups[1].Value);
                    this.Namespaces.AddNamespace("", this.BaseUri);
                }
                else
                {
                    this.Namespaces.AddNamespace(preambleItem.Groups[2].Value, UriFactory.Create(preambleItem.Groups[3].Value));
                }
                commandStart = preambleItem.Index + preambleItem.Length;
            }
            return value.Substring(commandStart);
        }

        /// <summary>
        /// Provides some fast string exploration to determine valid parameter/variable placeholders and leave out any constant SPARQL ambiguous patterns (language tags, parameter- or variable-like patterns in IRIs or in string literals...)
        /// </summary>
        private void PreprocessText(String value)
        {
            bool inIri = false;
            char literalOpeningChar = '\0';
            bool inLiteral = false;
            bool inLongLiteral = false;
            bool escaping = false;

            StringBuilder currentSegment = new StringBuilder();
            for (int i = 0, l = value.Length; i < l; i++)
            {
                char c = value[i];
                switch (c)
                {
                    case '\\':
                        if (inLiteral)
                        {
                            escaping = !escaping;
                        }
                        break;
                    case '\'':
                    case '"':
                        if (!inLiteral)
                        {
                            literalOpeningChar = c;
                            inLiteral = true;
                            if (i < l - 2 && value[i + 1] == c && value[i + 2] == c)
                            {
                                inLongLiteral = true;
                                currentSegment.Append(c, 2);
                                i += 2;
                            }
                        }
                        else if (!escaping && c == literalOpeningChar)
                        {
                            if (!inLongLiteral)
                            {
                                inLiteral = false;
                            }
                            else if (i < l - 2 && value[i + 1] == c && value[i + 2] == c)
                            {
                                inLongLiteral = false;
                                currentSegment.Append(c, 2);
                                i += 2;
                            }
                        }
                        break;
                    case '<':
                        // toggle whether me may start a Iri or break one
                        inIri = !inIri;
                        break;
                    case '@':
                    case '$':
                    case '?':
                        if (!inLiteral && !inIri)
                        {
                            if (c == '@' && i > 0 && value[i - 1] == '"')
                            {
                                // encountered a language tag => do nothing
                            }
                            else if (c == '?' && i < l && !Char.IsLetterOrDigit(value[i + 1]))
                            {
                                // must be a propertyPath ? modifier => do nothing
                            }
                            else
                            {
                                // Start variable or parameter capture
                                _commandText.Add(currentSegment.ToString());
#if NET40 || SILVERLIGHT || WINDOWS_PHONE
                                currentSegment.Clear();
#else
                                currentSegment = new StringBuilder();
#endif
                                currentSegment.Append(c);
                                // Capture the identifier
                                for (int idCharIndex = i + 1; idCharIndex < l; idCharIndex++)
                                {
                                    char idc = value[idCharIndex];
                                    i = idCharIndex;
                                    //check that the character is in valid identifier range
                                    if (Char.IsLetterOrDigit(idc) || idc == '-' || idc == '_')
                                    {
                                        currentSegment.Append(idc);
                                    }
                                    else
                                    {
                                        break;
                                    }
                                }
                                // stop the capture 
                                // TODO should we check that the identifier is not empty, just to be sure ?
                                String assignment = currentSegment.ToString();
                                _commandText.Add(assignment);
#if NET40 || SILVERLIGHT || WINDOWS_PHONE
                                currentSegment.Clear();
#else
                                currentSegment = new StringBuilder();
#endif
                                // Add the last character found (if any) to the new segment, since it is not part of the variable or parameter name
                                if (i < l - 1) currentSegment.Append(value[i]);

                                // nothing more to do here
                                continue;
                            }
                        }
                        break;
                    default:
                        if (inIri)
                        {
                            // check wether the character is a valid in IRIs
                            if (Char.IsControl(c) || _invalidIRICharacters.Contains(c))
                            {
                                inIri = false;
                            }
                        }
                        break;
                }
                currentSegment.Append(c);
            }
            if (currentSegment.Length > 0) _commandText.Add(currentSegment.ToString());
        }
>>>>>>> a8eb464b

        /// <summary>
        /// Returns the actual Query/Update String with parameter and variable values inserted
        /// </summary>
        /// <returns></returns>
        public override string ToString()
        {
            StringBuilder output = new StringBuilder();
<<<<<<< HEAD
			this._formatter = new SparqlFormatter(this.Namespaces);
=======
>>>>>>> a8eb464b

            // First prepend Base declaration
            if (this.BaseUri != null)
            {
                output.AppendLine("BASE <" + this._formatter.FormatUri(this.BaseUri) + ">");
            }

            // Next prepend any Namespace Declarations
            foreach (String prefix in this._nsmap.Prefixes)
            {
                output.AppendLine("PREFIX " + prefix + ": <" + this._formatter.FormatUri(this._nsmap.GetNamespaceUri(prefix)) + ">");
            }
<<<<<<< HEAD

            //Then inserts variable and parameters values in the text
            int lastSubstitutionEnd = 0;

            // This implementation have the same caveats that the original one should the _command contains explicit literals or uris that may contain some set variable or parameter pattern, 
            //  however it should yield better performances since there is only one sequential pass on the _command string
            //  We perhaps should provide some more safety but this would come at a performance cost
            foreach (Match item in ReplaceableElementCapturePattern.Matches(this._command))
            {
                String unprocessedText = String.Empty;
                if (item.Index > lastSubstitutionEnd)
                {
                    unprocessedText = this._command.Substring(lastSubstitutionEnd, item.Index - lastSubstitutionEnd);
                    output.Append(unprocessedText);
                }
                String name = item.Groups[2].Value;
                switch (item.Groups[1].Value)
                {
                    case "@":
                        if (this._parameters.ContainsKey(name) && this._parameters[name] != null)
                        {
                            output.Append(this._formatter.Format(this._parameters[name]));
                        }
                        else
                        {
                            output.Append(item.Value);
                        }
                        break;
                    default:
                        if (this._variables.ContainsKey(name) && this._variables[name] != null)
                        {
                            output.Append(this._formatter.Format(this._variables[name]));
                        }
                        else
                        {
                            output.Append(item.Value);
                        }
                        break;
                }
                lastSubstitutionEnd = item.Index + item.Length;
            }
            if (lastSubstitutionEnd < this._command.Length)
            {
                output.Append(this._command.Substring(lastSubstitutionEnd));
            }

=======

            //Then append the text with variable and parameters replaced by their values if set
            INode value = null;
            for (int i = 0, l = _commandText.Count; i < l; i++)
            {
                String segment = _commandText[i];
                switch (segment[0])
                {
                    case '@':
                        String paramName = segment.Substring(1);
                        this._parameters.TryGetValue(paramName, out value);
                        if (value != null)
                        {
                            output.Append(this._formatter.Format(value));
                        }
                        else
                        {
                            output.Append(segment);
                        }
                        break;
                    case '?':
                    case '$':
                        String varName = segment.Substring(1);
                        this._variables.TryGetValue(varName, out value);
                        if (value != null)
                        {
                            output.Append(this._formatter.Format(value));
                        }
                        else
                        {
                            output.Append(segment);
                        }
                        break;
                    default:
                        output.Append(_commandText[i]);
                        break;
                }
            }
>>>>>>> a8eb464b
            return output.ToString();
        }

        #endregion
    }
}
<|MERGE_RESOLUTION|>--- conflicted
+++ resolved
@@ -1,957 +1,819 @@
-/*
-dotNetRDF is free and open source software licensed under the MIT License
-
------------------------------------------------------------------------------
-
-Copyright (c) 2009-2012 dotNetRDF Project (dotnetrdf-developer@lists.sf.net)
-
-Permission is hereby granted, free of charge, to any person obtaining a copy
-of this software and associated documentation files (the "Software"), to deal
-in the Software without restriction, including without limitation the rights
-to use, copy, modify, merge, publish, distribute, sublicense, and/or sell
-copies of the Software, and to permit persons to whom the Software is furnished
-to do so, subject to the following conditions:
-
-The above copyright notice and this permission notice shall be included in all
-copies or substantial portions of the Software.
-
-THE SOFTWARE IS PROVIDED "AS IS", WITHOUT WARRANTY OF ANY KIND, EXPRESS OR 
-IMPLIED, INCLUDING BUT NOT LIMITED TO THE WARRANTIES OF MERCHANTABILITY, 
-FITNESS FOR A PARTICULAR PURPOSE AND NONINFRINGEMENT. IN NO EVENT SHALL THE
-AUTHORS OR COPYRIGHT HOLDERS BE LIABLE FOR ANY CLAIM, DAMAGES OR OTHER LIABILITY,
-WHETHER IN AN ACTION OF CONTRACT, TORT OR OTHERWISE, ARISING FROM, OUT OF OR IN
-CONNECTION WITH THE SOFTWARE OR THE USE OR OTHER DEALINGS IN THE SOFTWARE.
-*/
-
-using System;
-using System.Collections.Generic;
-using System.Linq;
-using System.Text;
-using System.Text.RegularExpressions;
-using VDS.RDF.Parsing;
-using VDS.RDF.Parsing.Handlers;
-using VDS.RDF.Query.Patterns;
-using VDS.RDF.Update;
-using VDS.RDF.Writing.Formatting;
-
-namespace VDS.RDF.Query
-{
-    /// <summary>
-    /// A SPARQL Parameterized String is a String that can contain parameters in the same fashion as a SQL command string
-    /// </summary>
-    /// <remarks>
-    /// <para>
-    /// This is intended for use in applications which may want to dynamically build SPARQL queries/updates where user input may comprise individual values in the triples patterns and the applications want to avoid SPARQL injection attacks which change the meaning of the query/update
-    /// </para>
-    /// <para>
-    /// It works broadly in the same way as a SqlCommand would in that you specify a string with paramters specified in the form <strong>@name</strong> and then use various set methods to set the actual values that should be used.  The values are only substituted for parameters when you actually call the <see cref="SparqlParameterizedString.ToString">ToString()</see> method to get the final string representation of the command. E.g.
-    /// </para>
-    /// <code>
-    /// SparqlParameterizedString queryString = new SparqlParameterizedString();
-    /// queryString.CommandText = @"SELECT * WHERE
-    /// {
-    ///     ?s a @type .
-    /// }";
-    /// queryString.SetUri("type", new Uri("http://example.org/myType"));
-    /// Console.WriteLine(queryString.ToString());
-    /// </code>
-    /// <para>
-    /// Would result in the following being printed to the Console:
-    /// </para>
-    /// <code>
-    /// SELECT * WHERE
-    /// {
-    ///     ?s a &lt;http://example.org/myType&gt;
-    /// }
-    /// </code>
-    /// <para>
-    /// Calling a Set method to set a parameter that has already been set changes that value and the new value will be used next time you call <see cref="SparqlParameterizedString.ToString">ToString()</see> - this may be useful if you plan to execute a series of queries/updates using a series of values since you need not instantiate a completely new parameterized string each time
-    /// </para>
-    /// <para>
-    /// This class was added to a library based on a suggestion by Alexander Sidorov and ideas from slides from <a href="http://www.slideshare.net/Morelab/sparqlrdqlsparul-injection">Slideshare</a> by Almedia et al
-    /// </para>
-    /// <para>
-    /// <strong>PERFORMANCE TIPS:</strong> if building the command text incrementaly, avoid using <c> CommandText += </c> and use the AppendSubQuery or Append methods instead
-    /// </para>
-    /// </remarks>
-    public class SparqlParameterizedString
-    {
-<<<<<<< HEAD
-        private static readonly IGraph _g = new NonIndexedGraph();
-
-        private String _command = String.Empty;
-=======
-        private static char[] _invalidIRICharacters = " >\"{}|^`[]".ToCharArray();
-
-        private static readonly IGraph _g = new NonIndexedGraph();
-        private static readonly SparqlFormatter _emptyFormatter = new SparqlFormatter();
-
->>>>>>> a8eb464b
-        private INamespaceMapper _nsmap = new NamespaceMapper(true);
-        private List<String> _commandText = new List<String>();
-        private readonly Dictionary<String, INode> _parameters = new Dictionary<string, INode>();
-        private readonly Dictionary<String, INode> _variables = new Dictionary<string, INode>();
-
-        private SparqlFormatter _formatter;
-<<<<<<< HEAD
-        //private readonly IGraph _g = new NonIndexedGraph();
-        private ISparqlQueryProcessor _queryProcessor;
-        private ISparqlUpdateProcessor _updateProcessor;
-
-        private static Regex ValidParameterNamePattern = new Regex("^@?[\\w\\-_]+$", /*RegexOptions.Compiled | */RegexOptions.IgnoreCase);
-        private static Regex ValidVariableNamePattern = new Regex("^[?$]?[\\w\\-_]+$", /*RegexOptions.Compiled | */RegexOptions.IgnoreCase);
-
-        private static Regex PreambleCapturePattern = new Regex("(BASE|PREFIX\\s+([\\w\\-_]+):)\\s*<([^>]+)>", /*RegexOptions.Compiled | */RegexOptions.IgnoreCase);
-        private static Regex ReplaceableElementCapturePattern = new Regex("([?$@])([\\w\\-_]+)", /*RegexOptions.Compiled | */RegexOptions.IgnoreCase);
-=======
-        private ISparqlQueryProcessor _queryProcessor;
-        private ISparqlUpdateProcessor _updateProcessor;
-
-        private static Regex ValidParameterNamePattern = new Regex("^@?[\\w\\-_]+$", RegexOptions.IgnoreCase);
-        private static Regex ValidVariableNamePattern = new Regex("^[?$]?[\\w\\-_]+$", RegexOptions.IgnoreCase);
-
-        private static Regex PreambleCapturePattern = new Regex("(BASE|PREFIX\\s+([\\w\\-_]+):)\\s*<([^>]+)>", RegexOptions.IgnoreCase);
->>>>>>> a8eb464b
-
-        /// <summary>
-        /// Creates a new empty parameterized String
-        /// </summary>
-        public SparqlParameterizedString()
-        {
-            _formatter = new SparqlFormatter(_nsmap);
-        }
-
-        /// <summary>
-        /// Creates a new parameterized String
-        /// </summary>
-        /// <param name="command">Command Text</param>
-        public SparqlParameterizedString(String command)
-            : this()
-        {
-            this.CommandText = command;
-        }
-
-        /// <summary>
-        /// Gets/Sets the Namespace Map that is used to prepend PREFIX declarations to the command
-        /// </summary>
-        public INamespaceMapper Namespaces
-        {
-            get
-            {
-                return this._nsmap;
-            }
-            set
-            {
-                if (value != null) this._nsmap = value;
-            }
-        }
-
-        /// <summary>
-        /// Gets/Sets the Base URI which will be used to prepend BASE declarations to the command
-        /// </summary>
-        public Uri BaseUri { get; set; }
-
-
-        /// <summary>
-        /// Gets/Sets the parameterized Command Text
-        /// </summary>
-        public virtual String CommandText
-        {
-            get
-            {
-#if NET40 || SILVERLIGHT || WINDOWS_PHONE
-                return String.Join("", _commandText);
-#else
-                return String.Join("", _commandText.ToArray());
-#endif
-            }
-            set
-            {
-<<<<<<< HEAD
-                this._command = TrimPreamble(value);
-            }
-        }
-
-        /// <summary>
-        /// Trims out the SPARQL preamble (BASE and PREFIX definitions) from the command text
-        /// </summary>
-        /// <remarks>
-        /// This is done so the instance could be safely added to another SparqlParameterizedString without causing syntax issues
-        /// </remarks>
-        /// <param name="value"></param>
-        /// <returns></returns>
-        private String TrimPreamble(String value) {
-            int commandStart = 0;
-            foreach (Match preambleItem in PreambleCapturePattern.Matches(value))
-            {
-                if (preambleItem.Groups[1].Value.ToUpper().StartsWith("BASE"))
-                {
-                    this.BaseUri = UriFactory.Create(preambleItem.Groups[1].Value);
-                    this.Namespaces.AddNamespace("", this.BaseUri);
-                }
-                else
-                {
-                    this.Namespaces.AddNamespace(preambleItem.Groups[2].Value, UriFactory.Create(preambleItem.Groups[3].Value));
-                }
-                commandStart = preambleItem.Index + preambleItem.Length;
-=======
-                ResetText();
-                PreprocessText(TrimPreamble(value)); // TODO deprecate the _command field and replace it with the join of _cache
->>>>>>> a8eb464b
-            }
-            return value.Substring(commandStart);
-        }
-
-        #region Sparql extension methods
-
-        /// <summary>
-        /// Appends the given query as a sub-query to the existing command text, any prefixes in the sub-query are moved to the parent query
-        /// </summary>
-        /// <param name="query">Query</param>
-        public void AppendSubQuery(SparqlQuery query)
-        {
-<<<<<<< HEAD
-            _nsmap.Import(query.NamespaceMap);
-            this._formatter = new SparqlFormatter();
-            this._command += TrimPreamble(this._formatter.Format(new SubQueryPattern(query)));
-=======
-            PreprocessText(TrimPreamble(_emptyFormatter.Format(new SubQueryPattern(query))));
-            // NOTE: the namespaces are already updated through during the TrimPreambule call
->>>>>>> a8eb464b
-        }
-
-        /// <summary>
-        /// Appends the given query as a sub-query to the existing command text, any prefixes in the sub-query are moved to the parent query but any parameter/variable assignments will be lost
-        /// </summary>
-        /// <param name="query">Query</param>
-        public void AppendSubQuery(SparqlParameterizedString query)
-        {
-<<<<<<< HEAD
-            _nsmap.Import(query.Namespaces);
-            this._formatter = new SparqlFormatter();
-            this._command += TrimPreamble(query._command);
-=======
-            // TODO shouldn't we ensure that the text is wrapped in { } to get a correct subquery pattern ?
-            //      this may cause compatibility issues though
-            Append(query);
-        }
-
-        /// <summary>
-        /// Appends the given text to the existing command text, any prefixes in the sub-query are moved to the parent query but any parameter/variable assignments will be lost
-        /// </summary>
-        /// <param name="text">Text</param>
-        public void Append(SparqlParameterizedString text)
-        {
-            // Merges the instances caches and placeholders
-            int offset = _commandText.Count;
-            _commandText.AddRange(text._commandText);
-            // Update the namespaces
-            _nsmap.Import(text.Namespaces);
-        }
-
-        /// <summary>
-        /// Appends the given text to the existing command text, any prefixes in the command are moved to the parent query
-        /// </summary>
-        /// <param name="text">Text</param>
-        public void Append(String text)
-        {
-            PreprocessText(TrimPreamble(text));
->>>>>>> a8eb464b
-        }
-
-        #endregion
-
-        /// <summary>
-        /// Gets/Sets the Query processor which is used when you call the <see cref="SparqlParameterizedString.ExecuteQuery()">ExecuteQuery()</see> method
-        /// </summary>
-        public ISparqlQueryProcessor QueryProcessor
-        {
-            get
-            {
-                return this._queryProcessor;
-            }
-            set
-            {
-                this._queryProcessor = value;
-            }
-        }
-
-        /// <summary>
-        /// Gets/Sets the Query processor which is used when you call the <see cref="SparqlParameterizedString.ExecuteUpdate()">ExecuteUpdate()</see> method
-        /// </summary>
-        public ISparqlUpdateProcessor UpdateProcessor
-        {
-            get
-            {
-                return this._updateProcessor;
-            }
-            set
-            {
-                this._updateProcessor = value;
-            }
-        }
-
-        /// <summary>
-        /// Gets an enumeration of the Variables for which Values have been set
-        /// </summary>
-        public IEnumerable<KeyValuePair<String, INode>> Variables
-        {
-            get
-            {
-                return this._variables;
-            }
-        }
-
-        /// <summary>
-        /// Gets an enumeration of the Parameters for which Values have been set
-        /// </summary>
-        public IEnumerable<KeyValuePair<String, INode>> Parameters
-        {
-            get
-            {
-                return this._parameters;
-            }
-        }
-
-<<<<<<< HEAD
-        #region Parameters and Variables assingment methods
-=======
-        #region Parameters and Variables assignment methods
->>>>>>> a8eb464b
-
-        /// <summary>
-        /// Clears all set Parameters and Variables
-        /// </summary>
-        public virtual void Clear()
-        {
-            this.ClearParameters();
-            this.ClearVariables();
-        }
-
-        /// <summary>
-        /// Clears all set Parameters
-        /// </summary>
-        public virtual void ClearParameters()
-        {
-            this._parameters.Clear();
-        }
-
-        /// <summary>
-        /// Clears all set Variables
-        /// </summary>
-        public virtual void ClearVariables()
-        {
-            this._variables.Clear();
-        }
-
-        /// <summary>
-        /// Sets the Value of a Parameter 
-        /// </summary>
-        /// <param name="name">Parameter Name</param>
-        /// <param name="value">Value</param>
-        /// <remarks>
-        /// Can be used in derived classes to set the value of parameters if the derived class defines additional methods for adding values for parameters
-        /// </remarks>
-        public void SetParameter(String name, INode value)
-        {
-            if (value == null)
-            {
-                UnsetParameter(name);
-                return;
-            }
-            //Only allow the setting of valid parameter names
-            if (!ValidParameterNamePattern.IsMatch(name)) throw new FormatException("The parameter name '" + name + "' is not a valid parameter name, parameter names must consist only of alphanumeric characters and hypens/underscores");
-
-            //OPT: Could ensure that the parameter name actually appears in the command?
-            name = !Char.IsLetterOrDigit(name[0]) ? name.Substring(1) : name;
-
-            //Finally can set/update parameter value
-            this._parameters[name] = value;
-        }
-
-        /// <summary>
-        /// Removes a previously set value for a Parameter
-        /// </summary>
-        /// <param name="name">Parameter Name</param>
-        /// <remarks>
-        /// There is generally no reason to do this since you can just set a parameters value to change it
-        /// </remarks>
-        public void UnsetParameter(String name)
-        {
-<<<<<<< HEAD
-            name = (name.StartsWith("@")) ? name.Substring(1) : name;
-            this._parameters[name] = null;
-=======
-            if (name == null) return;
-            name = !Char.IsLetterOrDigit(name[0]) ? name.Substring(1) : name;
-            this._parameters.Remove(name);
->>>>>>> a8eb464b
-        }
-
-        /// <summary>
-        /// Removes a previously set value for a Variable
-        /// </summary>
-        /// <param name="name">Variable Name</param>
-        /// <remarks>
-        /// May be useful if you have a skeleton query/update into which you sometimes substitute values for variables but don't always do so
-        /// </remarks>
-        public void UnsetVariable(String name)
-        {
-<<<<<<< HEAD
-            name = (name.StartsWith("@")) ? name.Substring(1) : name;
-            this._variables[name] = null;
-=======
-            if (name == null) return;
-            name = !Char.IsLetterOrDigit(name[0]) ? name.Substring(1) : name;
-            this._variables.Remove(name);
->>>>>>> a8eb464b
-        }
-
-        /// <summary>
-        /// Sets the Value of a Variable
-        /// </summary>
-        /// <param name="name">Variable Name</param>
-        /// <param name="value">Value</param>
-        public virtual void SetVariable(String name, INode value)
-        {
-<<<<<<< HEAD
-            //Only allow the setting of valid variable names
-            if (!ValidVariableNamePattern.IsMatch(name)) throw new FormatException("The variable name '" + name + "' is not a valid variable name, variable names must consist only of alphanumeric characters and hyphens/underscores");
-
-            if (this._variables.ContainsKey(name))
-=======
-            if (value == null)
->>>>>>> a8eb464b
-            {
-                UnsetVariable(name);
-                return;
-            }
-            //Only allow the setting of valid variable names
-            if (!ValidVariableNamePattern.IsMatch(name)) throw new FormatException("The variable name '" + name + "' is not a valid variable name, variable names must consist only of alphanumeric characters and hyphens/underscores");
-
-            //OPT: Could ensure that the variable name actually appears in the command?
-            name = !Char.IsLetterOrDigit(name[0]) ? name.Substring(1) : name;
-            this._variables[name] = value;
-        }
-
-        /// <summary>
-        /// Sets the Parameter to an Integer Literal
-        /// </summary>
-        /// <param name="name">Parameter</param>
-        /// <param name="value">Integer</param>
-        public void SetLiteral(String name, int value)
-        {
-            this.SetParameter(name, value.ToLiteral(_g));
-        }
-
-        /// <summary>
-        /// Sets the Parameter to an Integer Literal
-        /// </summary>
-        /// <param name="name">Parameter</param>
-        /// <param name="value">Integer</param>
-        public void SetLiteral(String name, long value)
-        {
-            this.SetParameter(name, value.ToLiteral(_g));
-        }
-
-        /// <summary>
-        /// Sets the Parameter to an Integer Literal
-        /// </summary>
-        /// <param name="name">Parameter</param>
-        /// <param name="value">Integer</param>
-        public void SetLiteral(String name, short value)
-        {
-            this.SetParameter(name, value.ToLiteral(_g));
-        }
-
-        /// <summary>
-        /// Sets the Parameter to a Decimal Literal
-        /// </summary>
-        /// <param name="name">Parameter</param>
-        /// <param name="value">Integer</param>
-        public void SetLiteral(String name, decimal value)
-        {
-            this.SetParameter(name, value.ToLiteral(_g));
-        }
-
-        /// <summary>
-        /// Sets the Parameter to a Float Literal
-        /// </summary>
-        /// <param name="name">Parameter</param>
-        /// <param name="value">Integer</param>
-        public void SetLiteral(String name, float value)
-        {
-            this.SetParameter(name, value.ToLiteral(_g));
-        }
-
-        /// <summary>
-        /// Sets the Parameter to a Double Literal
-        /// </summary>
-        /// <param name="name">Parameter</param>
-        /// <param name="value">Integer</param>
-        public void SetLiteral(String name, double value)
-        {
-            this.SetParameter(name, value.ToLiteral(_g));
-        }
-
-        /// <summary>
-        /// Sets the Parameter to a Date Time Literal
-        /// </summary>
-        /// <param name="name">Parameter</param>
-        /// <param name="value">Integer</param>
-        public void SetLiteral(String name, DateTime value)
-        {
-            this.SetLiteral(name, value, true);
-        }
-
-        /// <summary>
-        /// Sets the Parameter to a Date Time Literal
-        /// </summary>
-        /// <param name="name">Parameter</param>
-        /// <param name="value">Integer</param>
-        /// <param name="precise">Whether to preserve precisely i.e. include fractional seconds</param>
-        public void SetLiteral(String name, DateTime value, bool precise)
-        {
-            this.SetParameter(name, value.ToLiteral(_g, precise));
-        }
-
-        /// <summary>
-        /// Sets the Parameter to a Date Time Literal
-        /// </summary>
-        /// <param name="name">Parameter</param>
-        /// <param name="value">Integer</param>
-        public void SetLiteral(String name, DateTimeOffset value)
-        {
-            this.SetLiteral(name, value, true);
-        }
-
-        /// <summary>
-        /// Sets the Parameter to a Date Time Literal
-        /// </summary>
-        /// <param name="name">Parameter</param>
-        /// <param name="value">Integer</param>
-        /// <param name="precise">Whether to preserve precisely i.e. include fractional seconds</param>
-        public void SetLiteral(String name, DateTimeOffset value, bool precise)
-        {
-            this.SetParameter(name, value.ToLiteral(_g, precise));
-        }
-
-        /// <summary>
-        /// Sets the Parameter to a Duration Literal
-        /// </summary>
-        /// <param name="name">Parameter</param>
-        /// <param name="value">Integer</param>
-        public void SetLiteral(String name, TimeSpan value)
-        {
-            this.SetParameter(name, value.ToLiteral(_g));
-        }
-
-        /// <summary>
-        /// Sets the Parameter to a Boolean Literal
-        /// </summary>
-        /// <param name="name">Parameter</param>
-        /// <param name="value">Integer</param>
-        public void SetLiteral(String name, bool value)
-        {
-            this.SetParameter(name, value.ToLiteral(_g));
-        }
-
-        /// <summary>
-        /// Sets the Parameter to an Untyped Literal
-        /// </summary>
-        /// <param name="name">Parameter</param>
-        /// <param name="value">Integer</param>
-        public void SetLiteral(String name, String value)
-        {
-            if (value == null) throw new ArgumentNullException("value", "Cannot set a Literal to be null");
-            this.SetParameter(name, new LiteralNode(_g, value));
-        }
-
-        /// <summary>
-        /// Sets the Parameter to a Typed Literal
-        /// </summary>
-        /// <param name="name">Parameter</param>
-        /// <param name="value">Integer</param>
-        /// <param name="datatype">Datatype URI</param>
-        public void SetLiteral(String name, String value, Uri datatype)
-        {
-            if (value == null) throw new ArgumentNullException("value", "Cannot set a Literal to be null");
-            this.SetParameter(name, datatype == null ? new LiteralNode(_g, value) : new LiteralNode(_g, value, datatype));
-        }
-
-        /// <summary>
-        /// Sets the Parameter to a Literal with a Language Specifier
-        /// </summary>
-        /// <param name="name">Parameter</param>
-        /// <param name="value">Integer</param>
-        /// <param name="lang">Language Specifier</param>
-        public void SetLiteral(String name, String value, String lang)
-        {
-            if (value == null) throw new ArgumentNullException("value", "Cannot set a Literal to be null");
-            if (lang == null) throw new ArgumentNullException("lang", "Cannot set a Literal to have a null Language");
-            this.SetParameter(name, new LiteralNode(_g, value, lang));
-        }
-
-        /// <summary>
-        /// Sets the Parameter to a URI
-        /// </summary>
-        /// <param name="name">Parameter</param>
-        /// <param name="value">URI</param>
-        public void SetUri(String name, Uri value)
-        {
-            if (value == null) throw new ArgumentNullException("value", "Cannot set a URI to be null");
-            this.SetParameter(name, new UriNode(_g, value));
-        }
-
-        /// <summary>
-        /// Sets the Parameter to be a Blank Node with the given ID
-        /// </summary>
-        /// <param name="name">Parameter</param>
-        /// <param name="value">Node ID</param>
-        /// <remarks>
-        /// Only guarantees that the Blank Node ID will not clash with any other Blank Nodes added by other calls to this method or it's overload which generates anonymous Blank Nodes.  If the base query text into which you are inserting parameters contains Blank Nodes then the IDs generated here may clash with those IDs.
-        /// </remarks>
-        public void SetBlankNode(String name, String value)
-        {
-            if (value == null) throw new ArgumentNullException("value", "Cannot set a Blank Node to have a null ID");
-            if (value.Equals(String.Empty)) throw new ArgumentException("Cannot set a Blank Node to have an empty ID", "value");
-            this.SetParameter(name, _g.CreateBlankNode(value));
-        }
-
-        /// <summary>
-        /// Sets the Parameter to be a new anonymous Blank Node
-        /// </summary>
-        /// <param name="name">Parameter</param>
-        /// <remarks>
-        /// Only guarantees that the Blank Node ID will not clash with any other Blank Nodes added by other calls to this method or it's overload which takes an explicit Node ID.  If the base query text into which you are inserting parameters contains Blank Nodes then the IDs generated here may clash with those IDs.
-        /// </remarks>
-        public void SetBlankNode(String name)
-        {
-            this.SetParameter(name, _g.CreateBlankNode());
-        }
-
-        #endregion
-
-        #region Runtime Evaluation
-
-        /// <summary>
-        /// Executes this command as a query
-        /// </summary>
-        /// <returns></returns>
-        public SparqlResultSet ExecuteQuery()
-        {
-            SparqlResultSet rset = new SparqlResultSet();
-            this.ExecuteQuery(null, new ResultSetHandler(rset));
-            return rset;
-        }
-
-        /// <summary>
-        /// Executes this command as a query
-        /// </summary>
-        /// <param name="rdfHandler">RDF Handler</param>
-        /// <param name="resultsHandler">Results Handler</param>
-        public void ExecuteQuery(IRdfHandler rdfHandler, ISparqlResultsHandler resultsHandler)
-        {
-            if (this._queryProcessor == null) throw new RdfQueryException("Cannot call ExecuteQuery() when the QueryProcessor property has not been set");
-
-            SparqlQueryParser parser = new SparqlQueryParser();
-            SparqlQuery q = parser.ParseFromString(this.ToString());
-            this._queryProcessor.ProcessQuery(rdfHandler, resultsHandler, q);
-        }
-
-        /// <summary>
-        /// Executes this command as an update
-        /// </summary>
-        public void ExecuteUpdate()
-        {
-            if (this._updateProcessor == null) throw new SparqlUpdateException("Cannot call ExecuteUpdate() when the UpdateProcessor property has not been set");
-
-            SparqlUpdateParser parser = new SparqlUpdateParser();
-            SparqlUpdateCommandSet cmds = parser.ParseFromString(this.ToString());
-            this._updateProcessor.ProcessCommandSet(cmds);
-        }
-
-        #endregion
-
-<<<<<<< HEAD
-        #region Serialization
-=======
-        #region Command text processing and Serialization
-
-        /// <summary>
-        /// Clears the preprocessing structures
-        /// </summary>
-        private void ResetText()
-        {
-            //this._placeHolders.Clear();
-            this._commandText.Clear();
-        }
-
-
-        /// <summary>
-        /// Trims out the SPARQL preamble (BASE and PREFIX definitions) from the command text
-        /// </summary>
-        /// <remarks>
-        /// This is done so the instance can be directly merged into another SparqlParameterizedString through the Append methods
-        /// </remarks>
-        private String TrimPreamble(String value)
-        {
-            int commandStart = 0;
-            foreach (Match preambleItem in PreambleCapturePattern.Matches(value))
-            {
-                if (preambleItem.Groups[1].Value.ToUpper().StartsWith("BASE"))
-                {
-                    this.BaseUri = UriFactory.Create(preambleItem.Groups[1].Value);
-                    this.Namespaces.AddNamespace("", this.BaseUri);
-                }
-                else
-                {
-                    this.Namespaces.AddNamespace(preambleItem.Groups[2].Value, UriFactory.Create(preambleItem.Groups[3].Value));
-                }
-                commandStart = preambleItem.Index + preambleItem.Length;
-            }
-            return value.Substring(commandStart);
-        }
-
-        /// <summary>
-        /// Provides some fast string exploration to determine valid parameter/variable placeholders and leave out any constant SPARQL ambiguous patterns (language tags, parameter- or variable-like patterns in IRIs or in string literals...)
-        /// </summary>
-        private void PreprocessText(String value)
-        {
-            bool inIri = false;
-            char literalOpeningChar = '\0';
-            bool inLiteral = false;
-            bool inLongLiteral = false;
-            bool escaping = false;
-
-            StringBuilder currentSegment = new StringBuilder();
-            for (int i = 0, l = value.Length; i < l; i++)
-            {
-                char c = value[i];
-                switch (c)
-                {
-                    case '\\':
-                        if (inLiteral)
-                        {
-                            escaping = !escaping;
-                        }
-                        break;
-                    case '\'':
-                    case '"':
-                        if (!inLiteral)
-                        {
-                            literalOpeningChar = c;
-                            inLiteral = true;
-                            if (i < l - 2 && value[i + 1] == c && value[i + 2] == c)
-                            {
-                                inLongLiteral = true;
-                                currentSegment.Append(c, 2);
-                                i += 2;
-                            }
-                        }
-                        else if (!escaping && c == literalOpeningChar)
-                        {
-                            if (!inLongLiteral)
-                            {
-                                inLiteral = false;
-                            }
-                            else if (i < l - 2 && value[i + 1] == c && value[i + 2] == c)
-                            {
-                                inLongLiteral = false;
-                                currentSegment.Append(c, 2);
-                                i += 2;
-                            }
-                        }
-                        break;
-                    case '<':
-                        // toggle whether me may start a Iri or break one
-                        inIri = !inIri;
-                        break;
-                    case '@':
-                    case '$':
-                    case '?':
-                        if (!inLiteral && !inIri)
-                        {
-                            if (c == '@' && i > 0 && value[i - 1] == '"')
-                            {
-                                // encountered a language tag => do nothing
-                            }
-                            else if (c == '?' && i < l && !Char.IsLetterOrDigit(value[i + 1]))
-                            {
-                                // must be a propertyPath ? modifier => do nothing
-                            }
-                            else
-                            {
-                                // Start variable or parameter capture
-                                _commandText.Add(currentSegment.ToString());
-#if NET40 || SILVERLIGHT || WINDOWS_PHONE
-                                currentSegment.Clear();
-#else
-                                currentSegment = new StringBuilder();
-#endif
-                                currentSegment.Append(c);
-                                // Capture the identifier
-                                for (int idCharIndex = i + 1; idCharIndex < l; idCharIndex++)
-                                {
-                                    char idc = value[idCharIndex];
-                                    i = idCharIndex;
-                                    //check that the character is in valid identifier range
-                                    if (Char.IsLetterOrDigit(idc) || idc == '-' || idc == '_')
-                                    {
-                                        currentSegment.Append(idc);
-                                    }
-                                    else
-                                    {
-                                        break;
-                                    }
-                                }
-                                // stop the capture 
-                                // TODO should we check that the identifier is not empty, just to be sure ?
-                                String assignment = currentSegment.ToString();
-                                _commandText.Add(assignment);
-#if NET40 || SILVERLIGHT || WINDOWS_PHONE
-                                currentSegment.Clear();
-#else
-                                currentSegment = new StringBuilder();
-#endif
-                                // Add the last character found (if any) to the new segment, since it is not part of the variable or parameter name
-                                if (i < l - 1) currentSegment.Append(value[i]);
-
-                                // nothing more to do here
-                                continue;
-                            }
-                        }
-                        break;
-                    default:
-                        if (inIri)
-                        {
-                            // check wether the character is a valid in IRIs
-                            if (Char.IsControl(c) || _invalidIRICharacters.Contains(c))
-                            {
-                                inIri = false;
-                            }
-                        }
-                        break;
-                }
-                currentSegment.Append(c);
-            }
-            if (currentSegment.Length > 0) _commandText.Add(currentSegment.ToString());
-        }
->>>>>>> a8eb464b
-
-        /// <summary>
-        /// Returns the actual Query/Update String with parameter and variable values inserted
-        /// </summary>
-        /// <returns></returns>
-        public override string ToString()
-        {
-            StringBuilder output = new StringBuilder();
-<<<<<<< HEAD
-			this._formatter = new SparqlFormatter(this.Namespaces);
-=======
->>>>>>> a8eb464b
-
-            // First prepend Base declaration
-            if (this.BaseUri != null)
-            {
-                output.AppendLine("BASE <" + this._formatter.FormatUri(this.BaseUri) + ">");
-            }
-
-            // Next prepend any Namespace Declarations
-            foreach (String prefix in this._nsmap.Prefixes)
-            {
-                output.AppendLine("PREFIX " + prefix + ": <" + this._formatter.FormatUri(this._nsmap.GetNamespaceUri(prefix)) + ">");
-            }
-<<<<<<< HEAD
-
-            //Then inserts variable and parameters values in the text
-            int lastSubstitutionEnd = 0;
-
-            // This implementation have the same caveats that the original one should the _command contains explicit literals or uris that may contain some set variable or parameter pattern, 
-            //  however it should yield better performances since there is only one sequential pass on the _command string
-            //  We perhaps should provide some more safety but this would come at a performance cost
-            foreach (Match item in ReplaceableElementCapturePattern.Matches(this._command))
-            {
-                String unprocessedText = String.Empty;
-                if (item.Index > lastSubstitutionEnd)
-                {
-                    unprocessedText = this._command.Substring(lastSubstitutionEnd, item.Index - lastSubstitutionEnd);
-                    output.Append(unprocessedText);
-                }
-                String name = item.Groups[2].Value;
-                switch (item.Groups[1].Value)
-                {
-                    case "@":
-                        if (this._parameters.ContainsKey(name) && this._parameters[name] != null)
-                        {
-                            output.Append(this._formatter.Format(this._parameters[name]));
-                        }
-                        else
-                        {
-                            output.Append(item.Value);
-                        }
-                        break;
-                    default:
-                        if (this._variables.ContainsKey(name) && this._variables[name] != null)
-                        {
-                            output.Append(this._formatter.Format(this._variables[name]));
-                        }
-                        else
-                        {
-                            output.Append(item.Value);
-                        }
-                        break;
-                }
-                lastSubstitutionEnd = item.Index + item.Length;
-            }
-            if (lastSubstitutionEnd < this._command.Length)
-            {
-                output.Append(this._command.Substring(lastSubstitutionEnd));
-            }
-
-=======
-
-            //Then append the text with variable and parameters replaced by their values if set
-            INode value = null;
-            for (int i = 0, l = _commandText.Count; i < l; i++)
-            {
-                String segment = _commandText[i];
-                switch (segment[0])
-                {
-                    case '@':
-                        String paramName = segment.Substring(1);
-                        this._parameters.TryGetValue(paramName, out value);
-                        if (value != null)
-                        {
-                            output.Append(this._formatter.Format(value));
-                        }
-                        else
-                        {
-                            output.Append(segment);
-                        }
-                        break;
-                    case '?':
-                    case '$':
-                        String varName = segment.Substring(1);
-                        this._variables.TryGetValue(varName, out value);
-                        if (value != null)
-                        {
-                            output.Append(this._formatter.Format(value));
-                        }
-                        else
-                        {
-                            output.Append(segment);
-                        }
-                        break;
-                    default:
-                        output.Append(_commandText[i]);
-                        break;
-                }
-            }
->>>>>>> a8eb464b
-            return output.ToString();
-        }
-
-        #endregion
-    }
-}
+/*
+dotNetRDF is free and open source software licensed under the MIT License
+
+-----------------------------------------------------------------------------
+
+Copyright (c) 2009-2012 dotNetRDF Project (dotnetrdf-developer@lists.sf.net)
+
+Permission is hereby granted, free of charge, to any person obtaining a copy
+of this software and associated documentation files (the "Software"), to deal
+in the Software without restriction, including without limitation the rights
+to use, copy, modify, merge, publish, distribute, sublicense, and/or sell
+copies of the Software, and to permit persons to whom the Software is furnished
+to do so, subject to the following conditions:
+
+The above copyright notice and this permission notice shall be included in all
+copies or substantial portions of the Software.
+
+THE SOFTWARE IS PROVIDED "AS IS", WITHOUT WARRANTY OF ANY KIND, EXPRESS OR 
+IMPLIED, INCLUDING BUT NOT LIMITED TO THE WARRANTIES OF MERCHANTABILITY, 
+FITNESS FOR A PARTICULAR PURPOSE AND NONINFRINGEMENT. IN NO EVENT SHALL THE
+AUTHORS OR COPYRIGHT HOLDERS BE LIABLE FOR ANY CLAIM, DAMAGES OR OTHER LIABILITY,
+WHETHER IN AN ACTION OF CONTRACT, TORT OR OTHERWISE, ARISING FROM, OUT OF OR IN
+CONNECTION WITH THE SOFTWARE OR THE USE OR OTHER DEALINGS IN THE SOFTWARE.
+*/
+
+using System;
+using System.Collections.Generic;
+using System.Linq;
+using System.Text;
+using System.Text.RegularExpressions;
+using VDS.RDF.Parsing;
+using VDS.RDF.Parsing.Handlers;
+using VDS.RDF.Query.Patterns;
+using VDS.RDF.Update;
+using VDS.RDF.Writing.Formatting;
+
+namespace VDS.RDF.Query
+{
+    /// <summary>
+    /// A SPARQL Parameterized String is a String that can contain parameters in the same fashion as a SQL command string
+    /// </summary>
+    /// <remarks>
+    /// <para>
+    /// This is intended for use in applications which may want to dynamically build SPARQL queries/updates where user input may comprise individual values in the triples patterns and the applications want to avoid SPARQL injection attacks which change the meaning of the query/update
+    /// </para>
+    /// <para>
+    /// It works broadly in the same way as a SqlCommand would in that you specify a string with paramters specified in the form <strong>@name</strong> and then use various set methods to set the actual values that should be used.  The values are only substituted for parameters when you actually call the <see cref="SparqlParameterizedString.ToString">ToString()</see> method to get the final string representation of the command. E.g.
+    /// </para>
+    /// <code>
+    /// SparqlParameterizedString queryString = new SparqlParameterizedString();
+    /// queryString.CommandText = @"SELECT * WHERE
+    /// {
+    ///     ?s a @type .
+    /// }";
+    /// queryString.SetUri("type", new Uri("http://example.org/myType"));
+    /// Console.WriteLine(queryString.ToString());
+    /// </code>
+    /// <para>
+    /// Would result in the following being printed to the Console:
+    /// </para>
+    /// <code>
+    /// SELECT * WHERE
+    /// {
+    ///     ?s a &lt;http://example.org/myType&gt;
+    /// }
+    /// </code>
+    /// <para>
+    /// Calling a Set method to set a parameter that has already been set changes that value and the new value will be used next time you call <see cref="SparqlParameterizedString.ToString">ToString()</see> - this may be useful if you plan to execute a series of queries/updates using a series of values since you need not instantiate a completely new parameterized string each time
+    /// </para>
+    /// <para>
+    /// This class was added to a library based on a suggestion by Alexander Sidorov and ideas from slides from <a href="http://www.slideshare.net/Morelab/sparqlrdqlsparul-injection">Slideshare</a> by Almedia et al
+    /// </para>
+    /// <para>
+    /// <strong>PERFORMANCE TIPS:</strong> if building the command text incrementaly, avoid using <c> CommandText += </c> and use the AppendSubQuery or Append methods instead
+    /// </para>
+    /// </remarks>
+    public class SparqlParameterizedString
+    {
+        private static char[] _invalidIRICharacters = " >\"{}|^`[]".ToCharArray();
+
+        private static readonly IGraph _g = new NonIndexedGraph();
+        private static readonly SparqlFormatter _emptyFormatter = new SparqlFormatter();
+
+        private INamespaceMapper _nsmap = new NamespaceMapper(true);
+        private List<String> _commandText = new List<String>();
+        private readonly Dictionary<String, INode> _parameters = new Dictionary<string, INode>();
+        private readonly Dictionary<String, INode> _variables = new Dictionary<string, INode>();
+
+        private SparqlFormatter _formatter;
+        private ISparqlQueryProcessor _queryProcessor;
+        private ISparqlUpdateProcessor _updateProcessor;
+
+        private static Regex ValidParameterNamePattern = new Regex("^@?[\\w\\-_]+$", RegexOptions.IgnoreCase);
+        private static Regex ValidVariableNamePattern = new Regex("^[?$]?[\\w\\-_]+$", RegexOptions.IgnoreCase);
+
+        private static Regex PreambleCapturePattern = new Regex("(BASE|PREFIX\\s+([\\w\\-_]+):)\\s*<([^>]+)>", RegexOptions.IgnoreCase);
+
+        /// <summary>
+        /// Creates a new empty parameterized String
+        /// </summary>
+        public SparqlParameterizedString()
+        {
+            _formatter = new SparqlFormatter(_nsmap);
+        }
+
+        /// <summary>
+        /// Creates a new parameterized String
+        /// </summary>
+        /// <param name="command">Command Text</param>
+        public SparqlParameterizedString(String command)
+            : this()
+        {
+            this.CommandText = command;
+        }
+
+        /// <summary>
+        /// Gets/Sets the Namespace Map that is used to prepend PREFIX declarations to the command
+        /// </summary>
+        public INamespaceMapper Namespaces
+        {
+            get
+            {
+                return this._nsmap;
+            }
+            set
+            {
+                if (value != null) this._nsmap = value;
+            }
+        }
+
+        /// <summary>
+        /// Gets/Sets the Base URI which will be used to prepend BASE declarations to the command
+        /// </summary>
+        public Uri BaseUri { get; set; }
+
+
+        /// <summary>
+        /// Gets/Sets the parameterized Command Text
+        /// </summary>
+        public virtual String CommandText
+        {
+            get
+            {
+#if NET40 || SILVERLIGHT || WINDOWS_PHONE
+                return String.Join("", _commandText);
+#else
+                return String.Join("", _commandText.ToArray());
+#endif
+            }
+            set
+            {
+                ResetText();
+                PreprocessText(TrimPreamble(value)); // TODO deprecate the _command field and replace it with the join of _cache
+            }
+        }
+
+        #region Sparql extension methods
+
+        /// <summary>
+        /// Appends the given query as a sub-query to the existing command text, any prefixes in the sub-query are moved to the parent query
+        /// </summary>
+        /// <param name="query">Query</param>
+        public void AppendSubQuery(SparqlQuery query)
+        {
+            PreprocessText(TrimPreamble(_emptyFormatter.Format(new SubQueryPattern(query))));
+            // NOTE: the namespaces are already updated through during the TrimPreambule call
+        }
+
+        /// <summary>
+        /// Appends the given query as a sub-query to the existing command text, any prefixes in the sub-query are moved to the parent query but any parameter/variable assignments will be lost
+        /// </summary>
+        /// <param name="query">Query</param>
+        public void AppendSubQuery(SparqlParameterizedString query)
+        {
+            // TODO shouldn't we ensure that the text is wrapped in { } to get a correct subquery pattern ?
+            //      this may cause compatibility issues though
+            Append(query);
+        }
+
+        /// <summary>
+        /// Appends the given text to the existing command text, any prefixes in the sub-query are moved to the parent query but any parameter/variable assignments will be lost
+        /// </summary>
+        /// <param name="text">Text</param>
+        public void Append(SparqlParameterizedString text)
+        {
+            // Merges the instances caches and placeholders
+            int offset = _commandText.Count;
+            _commandText.AddRange(text._commandText);
+            // Update the namespaces
+            _nsmap.Import(text.Namespaces);
+        }
+
+        /// <summary>
+        /// Appends the given text to the existing command text, any prefixes in the command are moved to the parent query
+        /// </summary>
+        /// <param name="text">Text</param>
+        public void Append(String text)
+        {
+            PreprocessText(TrimPreamble(text));
+        }
+
+        #endregion
+
+        /// <summary>
+        /// Gets/Sets the Query processor which is used when you call the <see cref="SparqlParameterizedString.ExecuteQuery()">ExecuteQuery()</see> method
+        /// </summary>
+        public ISparqlQueryProcessor QueryProcessor
+        {
+            get
+            {
+                return this._queryProcessor;
+            }
+            set
+            {
+                this._queryProcessor = value;
+            }
+        }
+
+        /// <summary>
+        /// Gets/Sets the Query processor which is used when you call the <see cref="SparqlParameterizedString.ExecuteUpdate()">ExecuteUpdate()</see> method
+        /// </summary>
+        public ISparqlUpdateProcessor UpdateProcessor
+        {
+            get
+            {
+                return this._updateProcessor;
+            }
+            set
+            {
+                this._updateProcessor = value;
+            }
+        }
+
+        /// <summary>
+        /// Gets an enumeration of the Variables for which Values have been set
+        /// </summary>
+        public IEnumerable<KeyValuePair<String, INode>> Variables
+        {
+            get
+            {
+                return this._variables;
+            }
+        }
+
+        /// <summary>
+        /// Gets an enumeration of the Parameters for which Values have been set
+        /// </summary>
+        public IEnumerable<KeyValuePair<String, INode>> Parameters
+        {
+            get
+            {
+                return this._parameters;
+            }
+        }
+
+        #region Parameters and Variables assignment methods
+
+        /// <summary>
+        /// Clears all set Parameters and Variables
+        /// </summary>
+        public virtual void Clear()
+        {
+            this.ClearParameters();
+            this.ClearVariables();
+        }
+
+        /// <summary>
+        /// Clears all set Parameters
+        /// </summary>
+        public virtual void ClearParameters()
+        {
+            this._parameters.Clear();
+        }
+
+        /// <summary>
+        /// Clears all set Variables
+        /// </summary>
+        public virtual void ClearVariables()
+        {
+            this._variables.Clear();
+        }
+
+        /// <summary>
+        /// Sets the Value of a Parameter 
+        /// </summary>
+        /// <param name="name">Parameter Name</param>
+        /// <param name="value">Value</param>
+        /// <remarks>
+        /// Can be used in derived classes to set the value of parameters if the derived class defines additional methods for adding values for parameters
+        /// </remarks>
+        public void SetParameter(String name, INode value)
+        {
+            if (value == null)
+            {
+                UnsetParameter(name);
+                return;
+            }
+            //Only allow the setting of valid parameter names
+            if (!ValidParameterNamePattern.IsMatch(name)) throw new FormatException("The parameter name '" + name + "' is not a valid parameter name, parameter names must consist only of alphanumeric characters and hypens/underscores");
+
+            //OPT: Could ensure that the parameter name actually appears in the command?
+            name = !Char.IsLetterOrDigit(name[0]) ? name.Substring(1) : name;
+
+            //Finally can set/update parameter value
+            this._parameters[name] = value;
+        }
+
+        /// <summary>
+        /// Removes a previously set value for a Parameter
+        /// </summary>
+        /// <param name="name">Parameter Name</param>
+        /// <remarks>
+        /// There is generally no reason to do this since you can just set a parameters value to change it
+        /// </remarks>
+        public void UnsetParameter(String name)
+        {
+            if (name == null) return;
+            name = !Char.IsLetterOrDigit(name[0]) ? name.Substring(1) : name;
+            this._parameters.Remove(name);
+        }
+
+        /// <summary>
+        /// Removes a previously set value for a Variable
+        /// </summary>
+        /// <param name="name">Variable Name</param>
+        /// <remarks>
+        /// May be useful if you have a skeleton query/update into which you sometimes substitute values for variables but don't always do so
+        /// </remarks>
+        public void UnsetVariable(String name)
+        {
+            if (name == null) return;
+            name = !Char.IsLetterOrDigit(name[0]) ? name.Substring(1) : name;
+            this._variables.Remove(name);
+        }
+
+        /// <summary>
+        /// Sets the Value of a Variable
+        /// </summary>
+        /// <param name="name">Variable Name</param>
+        /// <param name="value">Value</param>
+        public virtual void SetVariable(String name, INode value)
+        {
+            if (value == null)
+            {
+                UnsetVariable(name);
+                return;
+            }
+            //Only allow the setting of valid variable names
+            if (!ValidVariableNamePattern.IsMatch(name)) throw new FormatException("The variable name '" + name + "' is not a valid variable name, variable names must consist only of alphanumeric characters and hyphens/underscores");
+
+            //OPT: Could ensure that the variable name actually appears in the command?
+            name = !Char.IsLetterOrDigit(name[0]) ? name.Substring(1) : name;
+            this._variables[name] = value;
+        }
+
+        /// <summary>
+        /// Sets the Parameter to an Integer Literal
+        /// </summary>
+        /// <param name="name">Parameter</param>
+        /// <param name="value">Integer</param>
+        public void SetLiteral(String name, int value)
+        {
+            this.SetParameter(name, value.ToLiteral(_g));
+        }
+
+        /// <summary>
+        /// Sets the Parameter to an Integer Literal
+        /// </summary>
+        /// <param name="name">Parameter</param>
+        /// <param name="value">Integer</param>
+        public void SetLiteral(String name, long value)
+        {
+            this.SetParameter(name, value.ToLiteral(_g));
+        }
+
+        /// <summary>
+        /// Sets the Parameter to an Integer Literal
+        /// </summary>
+        /// <param name="name">Parameter</param>
+        /// <param name="value">Integer</param>
+        public void SetLiteral(String name, short value)
+        {
+            this.SetParameter(name, value.ToLiteral(_g));
+        }
+
+        /// <summary>
+        /// Sets the Parameter to a Decimal Literal
+        /// </summary>
+        /// <param name="name">Parameter</param>
+        /// <param name="value">Integer</param>
+        public void SetLiteral(String name, decimal value)
+        {
+            this.SetParameter(name, value.ToLiteral(_g));
+        }
+
+        /// <summary>
+        /// Sets the Parameter to a Float Literal
+        /// </summary>
+        /// <param name="name">Parameter</param>
+        /// <param name="value">Integer</param>
+        public void SetLiteral(String name, float value)
+        {
+            this.SetParameter(name, value.ToLiteral(_g));
+        }
+
+        /// <summary>
+        /// Sets the Parameter to a Double Literal
+        /// </summary>
+        /// <param name="name">Parameter</param>
+        /// <param name="value">Integer</param>
+        public void SetLiteral(String name, double value)
+        {
+            this.SetParameter(name, value.ToLiteral(_g));
+        }
+
+        /// <summary>
+        /// Sets the Parameter to a Date Time Literal
+        /// </summary>
+        /// <param name="name">Parameter</param>
+        /// <param name="value">Integer</param>
+        public void SetLiteral(String name, DateTime value)
+        {
+            this.SetLiteral(name, value, true);
+        }
+
+        /// <summary>
+        /// Sets the Parameter to a Date Time Literal
+        /// </summary>
+        /// <param name="name">Parameter</param>
+        /// <param name="value">Integer</param>
+        /// <param name="precise">Whether to preserve precisely i.e. include fractional seconds</param>
+        public void SetLiteral(String name, DateTime value, bool precise)
+        {
+            this.SetParameter(name, value.ToLiteral(_g, precise));
+        }
+
+        /// <summary>
+        /// Sets the Parameter to a Date Time Literal
+        /// </summary>
+        /// <param name="name">Parameter</param>
+        /// <param name="value">Integer</param>
+        public void SetLiteral(String name, DateTimeOffset value)
+        {
+            this.SetLiteral(name, value, true);
+        }
+
+        /// <summary>
+        /// Sets the Parameter to a Date Time Literal
+        /// </summary>
+        /// <param name="name">Parameter</param>
+        /// <param name="value">Integer</param>
+        /// <param name="precise">Whether to preserve precisely i.e. include fractional seconds</param>
+        public void SetLiteral(String name, DateTimeOffset value, bool precise)
+        {
+            this.SetParameter(name, value.ToLiteral(_g, precise));
+        }
+
+        /// <summary>
+        /// Sets the Parameter to a Duration Literal
+        /// </summary>
+        /// <param name="name">Parameter</param>
+        /// <param name="value">Integer</param>
+        public void SetLiteral(String name, TimeSpan value)
+        {
+            this.SetParameter(name, value.ToLiteral(_g));
+        }
+
+        /// <summary>
+        /// Sets the Parameter to a Boolean Literal
+        /// </summary>
+        /// <param name="name">Parameter</param>
+        /// <param name="value">Integer</param>
+        public void SetLiteral(String name, bool value)
+        {
+            this.SetParameter(name, value.ToLiteral(_g));
+        }
+
+        /// <summary>
+        /// Sets the Parameter to an Untyped Literal
+        /// </summary>
+        /// <param name="name">Parameter</param>
+        /// <param name="value">Integer</param>
+        public void SetLiteral(String name, String value)
+        {
+            if (value == null) throw new ArgumentNullException("value", "Cannot set a Literal to be null");
+            this.SetParameter(name, new LiteralNode(_g, value));
+        }
+
+        /// <summary>
+        /// Sets the Parameter to a Typed Literal
+        /// </summary>
+        /// <param name="name">Parameter</param>
+        /// <param name="value">Integer</param>
+        /// <param name="datatype">Datatype URI</param>
+        public void SetLiteral(String name, String value, Uri datatype)
+        {
+            if (value == null) throw new ArgumentNullException("value", "Cannot set a Literal to be null");
+            this.SetParameter(name, datatype == null ? new LiteralNode(_g, value) : new LiteralNode(_g, value, datatype));
+        }
+
+        /// <summary>
+        /// Sets the Parameter to a Literal with a Language Specifier
+        /// </summary>
+        /// <param name="name">Parameter</param>
+        /// <param name="value">Integer</param>
+        /// <param name="lang">Language Specifier</param>
+        public void SetLiteral(String name, String value, String lang)
+        {
+            if (value == null) throw new ArgumentNullException("value", "Cannot set a Literal to be null");
+            if (lang == null) throw new ArgumentNullException("lang", "Cannot set a Literal to have a null Language");
+            this.SetParameter(name, new LiteralNode(_g, value, lang));
+        }
+
+        /// <summary>
+        /// Sets the Parameter to a URI
+        /// </summary>
+        /// <param name="name">Parameter</param>
+        /// <param name="value">URI</param>
+        public void SetUri(String name, Uri value)
+        {
+            if (value == null) throw new ArgumentNullException("value", "Cannot set a URI to be null");
+            this.SetParameter(name, new UriNode(_g, value));
+        }
+
+        /// <summary>
+        /// Sets the Parameter to be a Blank Node with the given ID
+        /// </summary>
+        /// <param name="name">Parameter</param>
+        /// <param name="value">Node ID</param>
+        /// <remarks>
+        /// Only guarantees that the Blank Node ID will not clash with any other Blank Nodes added by other calls to this method or it's overload which generates anonymous Blank Nodes.  If the base query text into which you are inserting parameters contains Blank Nodes then the IDs generated here may clash with those IDs.
+        /// </remarks>
+        public void SetBlankNode(String name, String value)
+        {
+            if (value == null) throw new ArgumentNullException("value", "Cannot set a Blank Node to have a null ID");
+            if (value.Equals(String.Empty)) throw new ArgumentException("Cannot set a Blank Node to have an empty ID", "value");
+            this.SetParameter(name, _g.CreateBlankNode(value));
+        }
+
+        /// <summary>
+        /// Sets the Parameter to be a new anonymous Blank Node
+        /// </summary>
+        /// <param name="name">Parameter</param>
+        /// <remarks>
+        /// Only guarantees that the Blank Node ID will not clash with any other Blank Nodes added by other calls to this method or it's overload which takes an explicit Node ID.  If the base query text into which you are inserting parameters contains Blank Nodes then the IDs generated here may clash with those IDs.
+        /// </remarks>
+        public void SetBlankNode(String name)
+        {
+            this.SetParameter(name, _g.CreateBlankNode());
+        }
+
+        #endregion
+
+        #region Runtime Evaluation
+
+        /// <summary>
+        /// Executes this command as a query
+        /// </summary>
+        /// <returns></returns>
+        public SparqlResultSet ExecuteQuery()
+        {
+            SparqlResultSet rset = new SparqlResultSet();
+            this.ExecuteQuery(null, new ResultSetHandler(rset));
+            return rset;
+        }
+
+        /// <summary>
+        /// Executes this command as a query
+        /// </summary>
+        /// <param name="rdfHandler">RDF Handler</param>
+        /// <param name="resultsHandler">Results Handler</param>
+        public void ExecuteQuery(IRdfHandler rdfHandler, ISparqlResultsHandler resultsHandler)
+        {
+            if (this._queryProcessor == null) throw new RdfQueryException("Cannot call ExecuteQuery() when the QueryProcessor property has not been set");
+
+            SparqlQueryParser parser = new SparqlQueryParser();
+            SparqlQuery q = parser.ParseFromString(this.ToString());
+            this._queryProcessor.ProcessQuery(rdfHandler, resultsHandler, q);
+        }
+
+        /// <summary>
+        /// Executes this command as an update
+        /// </summary>
+        public void ExecuteUpdate()
+        {
+            if (this._updateProcessor == null) throw new SparqlUpdateException("Cannot call ExecuteUpdate() when the UpdateProcessor property has not been set");
+
+            SparqlUpdateParser parser = new SparqlUpdateParser();
+            SparqlUpdateCommandSet cmds = parser.ParseFromString(this.ToString());
+            this._updateProcessor.ProcessCommandSet(cmds);
+        }
+
+        #endregion
+
+        #region Command text processing and Serialization
+
+        /// <summary>
+        /// Clears the preprocessing structures
+        /// </summary>
+        private void ResetText()
+        {
+            //this._placeHolders.Clear();
+            this._commandText.Clear();
+        }
+
+
+        /// <summary>
+        /// Trims out the SPARQL preamble (BASE and PREFIX definitions) from the command text
+        /// </summary>
+        /// <remarks>
+        /// This is done so the instance can be directly merged into another SparqlParameterizedString through the Append methods
+        /// </remarks>
+        private String TrimPreamble(String value)
+        {
+            int commandStart = 0;
+            foreach (Match preambleItem in PreambleCapturePattern.Matches(value))
+            {
+                if (preambleItem.Groups[1].Value.ToUpper().StartsWith("BASE"))
+                {
+                    this.BaseUri = UriFactory.Create(preambleItem.Groups[1].Value);
+                    this.Namespaces.AddNamespace("", this.BaseUri);
+                }
+                else
+                {
+                    this.Namespaces.AddNamespace(preambleItem.Groups[2].Value, UriFactory.Create(preambleItem.Groups[3].Value));
+                }
+                commandStart = preambleItem.Index + preambleItem.Length;
+            }
+            return value.Substring(commandStart);
+        }
+
+        /// <summary>
+        /// Provides some fast string exploration to determine valid parameter/variable placeholders and leave out any constant SPARQL ambiguous patterns (language tags, parameter- or variable-like patterns in IRIs or in string literals...)
+        /// </summary>
+        private void PreprocessText(String value)
+        {
+            bool inIri = false;
+            char literalOpeningChar = '\0';
+            bool inLiteral = false;
+            bool inLongLiteral = false;
+            bool escaping = false;
+
+            StringBuilder currentSegment = new StringBuilder();
+            for (int i = 0, l = value.Length; i < l; i++)
+            {
+                char c = value[i];
+                switch (c)
+                {
+                    case '\\':
+                        if (inLiteral)
+                        {
+                            escaping = !escaping;
+                        }
+                        break;
+                    case '\'':
+                    case '"':
+                        if (!inLiteral)
+                        {
+                            literalOpeningChar = c;
+                            inLiteral = true;
+                            if (i < l - 2 && value[i + 1] == c && value[i + 2] == c)
+                            {
+                                inLongLiteral = true;
+                                currentSegment.Append(c, 2);
+                                i += 2;
+                            }
+                        }
+                        else if (!escaping && c == literalOpeningChar)
+                        {
+                            if (!inLongLiteral)
+                            {
+                                inLiteral = false;
+                            }
+                            else if (i < l - 2 && value[i + 1] == c && value[i + 2] == c)
+                            {
+                                inLongLiteral = false;
+                                currentSegment.Append(c, 2);
+                                i += 2;
+                            }
+                        }
+                        break;
+                    case '<':
+                        // toggle whether me may start a Iri or break one
+                        inIri = !inIri;
+                        break;
+                    case '@':
+                    case '$':
+                    case '?':
+                        if (!inLiteral && !inIri)
+                        {
+                            if (c == '@' && i > 0 && value[i - 1] == '"')
+                            {
+                                // encountered a language tag => do nothing
+                            }
+                            else if (c == '?' && i < l && !Char.IsLetterOrDigit(value[i + 1]))
+                            {
+                                // must be a propertyPath ? modifier => do nothing
+                            }
+                            else
+                            {
+                                // Start variable or parameter capture
+                                _commandText.Add(currentSegment.ToString());
+#if NET40 || SILVERLIGHT || WINDOWS_PHONE
+                                currentSegment.Clear();
+#else
+                                currentSegment = new StringBuilder();
+#endif
+                                currentSegment.Append(c);
+                                // Capture the identifier
+                                for (int idCharIndex = i + 1; idCharIndex < l; idCharIndex++)
+                                {
+                                    char idc = value[idCharIndex];
+                                    i = idCharIndex;
+                                    //check that the character is in valid identifier range
+                                    if (Char.IsLetterOrDigit(idc) || idc == '-' || idc == '_')
+                                    {
+                                        currentSegment.Append(idc);
+                                    }
+                                    else
+                                    {
+                                        break;
+                                    }
+                                }
+                                // stop the capture 
+                                // TODO should we check that the identifier is not empty, just to be sure ?
+                                String assignment = currentSegment.ToString();
+                                _commandText.Add(assignment);
+#if NET40 || SILVERLIGHT || WINDOWS_PHONE
+                                currentSegment.Clear();
+#else
+                                currentSegment = new StringBuilder();
+#endif
+                                // Add the last character found (if any) to the new segment, since it is not part of the variable or parameter name
+                                if (i < l - 1) currentSegment.Append(value[i]);
+
+                                // nothing more to do here
+                                continue;
+                            }
+                        }
+                        break;
+                    default:
+                        if (inIri)
+                        {
+                            // check wether the character is a valid in IRIs
+                            if (Char.IsControl(c) || _invalidIRICharacters.Contains(c))
+                            {
+                                inIri = false;
+                            }
+                        }
+                        break;
+                }
+                currentSegment.Append(c);
+            }
+            if (currentSegment.Length > 0) _commandText.Add(currentSegment.ToString());
+        }
+
+        /// <summary>
+        /// Returns the actual Query/Update String with parameter and variable values inserted
+        /// </summary>
+        /// <returns></returns>
+        public override string ToString()
+        {
+            StringBuilder output = new StringBuilder();
+
+            // First prepend Base declaration
+            if (this.BaseUri != null)
+            {
+                output.AppendLine("BASE <" + this._formatter.FormatUri(this.BaseUri) + ">");
+            }
+
+            // Next prepend any Namespace Declarations
+            foreach (String prefix in this._nsmap.Prefixes)
+            {
+                output.AppendLine("PREFIX " + prefix + ": <" + this._formatter.FormatUri(this._nsmap.GetNamespaceUri(prefix)) + ">");
+            }
+
+            //Then append the text with variable and parameters replaced by their values if set
+            INode value = null;
+            for (int i = 0, l = _commandText.Count; i < l; i++)
+            {
+                String segment = _commandText[i];
+                switch (segment[0])
+                {
+                    case '@':
+                        String paramName = segment.Substring(1);
+                        this._parameters.TryGetValue(paramName, out value);
+                        if (value != null)
+                        {
+                            output.Append(this._formatter.Format(value));
+                        }
+                        else
+                        {
+                            output.Append(segment);
+                        }
+                        break;
+                    case '?':
+                    case '$':
+                        String varName = segment.Substring(1);
+                        this._variables.TryGetValue(varName, out value);
+                        if (value != null)
+                        {
+                            output.Append(this._formatter.Format(value));
+                        }
+                        else
+                        {
+                            output.Append(segment);
+                        }
+                        break;
+                    default:
+                        output.Append(_commandText[i]);
+                        break;
+                }
+            }
+            return output.ToString();
+        }
+
+        #endregion
+    }
+}