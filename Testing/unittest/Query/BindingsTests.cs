--- conflicted
+++ resolved
@@ -1,141 +1,137 @@
-/*
-dotNetRDF is free and open source software licensed under the MIT License
-
------------------------------------------------------------------------------
-
-Copyright (c) 2009-2012 dotNetRDF Project (dotnetrdf-developer@lists.sf.net)
-
-Permission is hereby granted, free of charge, to any person obtaining a copy
-of this software and associated documentation files (the "Software"), to deal
-in the Software without restriction, including without limitation the rights
-to use, copy, modify, merge, publish, distribute, sublicense, and/or sell
-copies of the Software, and to permit persons to whom the Software is furnished
-to do so, subject to the following conditions:
-
-The above copyright notice and this permission notice shall be included in all
-copies or substantial portions of the Software.
-
-THE SOFTWARE IS PROVIDED "AS IS", WITHOUT WARRANTY OF ANY KIND, EXPRESS OR 
-IMPLIED, INCLUDING BUT NOT LIMITED TO THE WARRANTIES OF MERCHANTABILITY, 
-FITNESS FOR A PARTICULAR PURPOSE AND NONINFRINGEMENT. IN NO EVENT SHALL THE
-AUTHORS OR COPYRIGHT HOLDERS BE LIABLE FOR ANY CLAIM, DAMAGES OR OTHER LIABILITY,
-WHETHER IN AN ACTION OF CONTRACT, TORT OR OTHERWISE, ARISING FROM, OUT OF OR IN
-CONNECTION WITH THE SOFTWARE OR THE USE OR OTHER DEALINGS IN THE SOFTWARE.
-*/
-
-using System;
-using System.Text;
-using System.Collections.Generic;
-using System.Linq;
-using NUnit.Framework;
-using VDS.RDF.Parsing;
-using VDS.RDF.Query;
-using VDS.RDF.Query.Datasets;
-
-namespace VDS.RDF.Query
-{
-    [TestFixture]
-    public class BindingsTests
-    {
-        private SparqlQueryParser _parser = new SparqlQueryParser();
-
-        [Test]
-        public void SparqlBindingsSimple()
-        {
-            SparqlParameterizedString query = new SparqlParameterizedString();
-            query.Namespaces.AddNamespace("ex", new Uri("http://example.org/vehicles/"));
-            query.CommandText = "SELECT ?subj WHERE { ?subj a ex:Car }";
-
-            SparqlParameterizedString bindingsQuery = new SparqlParameterizedString();
-            bindingsQuery.Namespaces = query.Namespaces;
-            bindingsQuery.CommandText = "SELECT ?subj WHERE { ?subj a ?type } VALUES ?type { ex:Car }";
-
-            this.TestBindings(this.GetTestData(), bindingsQuery, query);
-        }
-
-        [Test]
-        public void SparqlBindingsSimple2()
-        {
-            SparqlParameterizedString query = new SparqlParameterizedString();
-            query.Namespaces.AddNamespace("ex", new Uri("http://example.org/vehicles/"));
-            query.CommandText = "SELECT ?subj WHERE { ?subj a ex:Car }";
-
-            SparqlParameterizedString bindingsQuery = new SparqlParameterizedString();
-            bindingsQuery.Namespaces = query.Namespaces;
-            bindingsQuery.CommandText = "SELECT ?subj WHERE { ?subj a ?type } VALUES ?type { ex:Car ex:Plane }";
-
-            this.TestBindings(this.GetTestData(), bindingsQuery, query);
-        }
-        [Test]
-        public void SparqlBindingsSimple3()
-        {
-            SparqlParameterizedString query = new SparqlParameterizedString();
-            query.Namespaces.AddNamespace("ex", new Uri("http://example.org/vehicles/"));
-            query.CommandText = "SELECT ?subj WHERE { ?subj a ex:Car }";
-
-            SparqlParameterizedString bindingsQuery = new SparqlParameterizedString();
-            bindingsQuery.Namespaces = query.Namespaces;
-            bindingsQuery.CommandText = "SELECT ?subj WHERE { ?subj a ?type } VALUES ( ?subj ?type ) { (ex:FordFiesta ex:Car) }";
-
-            this.TestBindings(this.GetTestData(), bindingsQuery, query);
-        }
-
-
-        private void TestBindings(ISparqlDataset data, SparqlParameterizedString queryWithBindings, SparqlParameterizedString queryWithoutBindings)
-        {
-            this.TestBindings(data, queryWithBindings.ToString(), queryWithoutBindings.ToString());
-        }
-
-        private void TestBindings(ISparqlDataset data, String queryWithBindings, String queryWithoutBindings)
-        {
-            LeviathanQueryProcessor processor = new LeviathanQueryProcessor(data);
-            SparqlQuery bindingsQuery = this._parser.ParseFromString(queryWithBindings);
-            SparqlQuery noBindingsQuery = this._parser.ParseFromString(queryWithoutBindings);
-
-            SparqlResultSet bindingsResults = processor.ProcessQuery(bindingsQuery) as SparqlResultSet;
-            SparqlResultSet noBindingsResults = processor.ProcessQuery(noBindingsQuery) as SparqlResultSet;
-
-            if (bindingsResults == null) Assert.Fail("Did not get a SPARQL Result Set for the Bindings Query");
-            if (noBindingsResults == null) Assert.Fail("Did not get a SPARQL Result Set for the Non-Bindings Query");
-
-            Console.WriteLine("Bindings Results");
-            TestTools.ShowResults(bindingsResults);
-            Console.WriteLine();
-            Console.WriteLine("Non-Bindings Results");
-            TestTools.ShowResults(noBindingsResults);
-            Console.WriteLine();
-
-            Assert.AreEqual(noBindingsResults, bindingsResults, "Result Sets should have been equal");
-        }
-
-        private void TestBindings(ISparqlDataset data, String queryWithBindings)
-        {
-            LeviathanQueryProcessor processor = new LeviathanQueryProcessor(data);
-            SparqlQuery bindingsQuery = this._parser.ParseFromString(queryWithBindings);
-
-            SparqlResultSet bindingsResults = processor.ProcessQuery(bindingsQuery) as SparqlResultSet;
-
-            if (bindingsResults == null) Assert.Fail("Did not get a SPARQL Result Set for the Bindings Query");
-
-            Console.WriteLine("Bindings Results");
-            TestTools.ShowResults(bindingsResults);
-            Console.WriteLine();
-
-            Assert.IsTrue(bindingsResults.IsEmpty, "Result Set should be empty");
-        }
-
-        private ISparqlDataset GetTestData()
-        {
-            InMemoryDataset dataset = new InMemoryDataset();
-            Graph g = new Graph();
-<<<<<<< HEAD
-            g.LoadFromFile("InferenceTest.ttl");
-=======
-            FileLoader.Load(g, "resources\\InferenceTest.ttl");
->>>>>>> 2e44fb87
-            dataset.AddGraph(g);
-
-            return dataset;
-        }
-    }
-}
+/*
+dotNetRDF is free and open source software licensed under the MIT License
+
+-----------------------------------------------------------------------------
+
+Copyright (c) 2009-2012 dotNetRDF Project (dotnetrdf-developer@lists.sf.net)
+
+Permission is hereby granted, free of charge, to any person obtaining a copy
+of this software and associated documentation files (the "Software"), to deal
+in the Software without restriction, including without limitation the rights
+to use, copy, modify, merge, publish, distribute, sublicense, and/or sell
+copies of the Software, and to permit persons to whom the Software is furnished
+to do so, subject to the following conditions:
+
+The above copyright notice and this permission notice shall be included in all
+copies or substantial portions of the Software.
+
+THE SOFTWARE IS PROVIDED "AS IS", WITHOUT WARRANTY OF ANY KIND, EXPRESS OR 
+IMPLIED, INCLUDING BUT NOT LIMITED TO THE WARRANTIES OF MERCHANTABILITY, 
+FITNESS FOR A PARTICULAR PURPOSE AND NONINFRINGEMENT. IN NO EVENT SHALL THE
+AUTHORS OR COPYRIGHT HOLDERS BE LIABLE FOR ANY CLAIM, DAMAGES OR OTHER LIABILITY,
+WHETHER IN AN ACTION OF CONTRACT, TORT OR OTHERWISE, ARISING FROM, OUT OF OR IN
+CONNECTION WITH THE SOFTWARE OR THE USE OR OTHER DEALINGS IN THE SOFTWARE.
+*/
+
+using System;
+using System.Text;
+using System.Collections.Generic;
+using System.Linq;
+using NUnit.Framework;
+using VDS.RDF.Parsing;
+using VDS.RDF.Query;
+using VDS.RDF.Query.Datasets;
+
+namespace VDS.RDF.Query
+{
+    [TestFixture]
+    public class BindingsTests
+    {
+        private SparqlQueryParser _parser = new SparqlQueryParser();
+
+        [Test]
+        public void SparqlBindingsSimple()
+        {
+            SparqlParameterizedString query = new SparqlParameterizedString();
+            query.Namespaces.AddNamespace("ex", new Uri("http://example.org/vehicles/"));
+            query.CommandText = "SELECT ?subj WHERE { ?subj a ex:Car }";
+
+            SparqlParameterizedString bindingsQuery = new SparqlParameterizedString();
+            bindingsQuery.Namespaces = query.Namespaces;
+            bindingsQuery.CommandText = "SELECT ?subj WHERE { ?subj a ?type } VALUES ?type { ex:Car }";
+
+            this.TestBindings(this.GetTestData(), bindingsQuery, query);
+        }
+
+        [Test]
+        public void SparqlBindingsSimple2()
+        {
+            SparqlParameterizedString query = new SparqlParameterizedString();
+            query.Namespaces.AddNamespace("ex", new Uri("http://example.org/vehicles/"));
+            query.CommandText = "SELECT ?subj WHERE { ?subj a ex:Car }";
+
+            SparqlParameterizedString bindingsQuery = new SparqlParameterizedString();
+            bindingsQuery.Namespaces = query.Namespaces;
+            bindingsQuery.CommandText = "SELECT ?subj WHERE { ?subj a ?type } VALUES ?type { ex:Car ex:Plane }";
+
+            this.TestBindings(this.GetTestData(), bindingsQuery, query);
+        }
+        [Test]
+        public void SparqlBindingsSimple3()
+        {
+            SparqlParameterizedString query = new SparqlParameterizedString();
+            query.Namespaces.AddNamespace("ex", new Uri("http://example.org/vehicles/"));
+            query.CommandText = "SELECT ?subj WHERE { ?subj a ex:Car }";
+
+            SparqlParameterizedString bindingsQuery = new SparqlParameterizedString();
+            bindingsQuery.Namespaces = query.Namespaces;
+            bindingsQuery.CommandText = "SELECT ?subj WHERE { ?subj a ?type } VALUES ( ?subj ?type ) { (ex:FordFiesta ex:Car) }";
+
+            this.TestBindings(this.GetTestData(), bindingsQuery, query);
+        }
+
+
+        private void TestBindings(ISparqlDataset data, SparqlParameterizedString queryWithBindings, SparqlParameterizedString queryWithoutBindings)
+        {
+            this.TestBindings(data, queryWithBindings.ToString(), queryWithoutBindings.ToString());
+        }
+
+        private void TestBindings(ISparqlDataset data, String queryWithBindings, String queryWithoutBindings)
+        {
+            LeviathanQueryProcessor processor = new LeviathanQueryProcessor(data);
+            SparqlQuery bindingsQuery = this._parser.ParseFromString(queryWithBindings);
+            SparqlQuery noBindingsQuery = this._parser.ParseFromString(queryWithoutBindings);
+
+            SparqlResultSet bindingsResults = processor.ProcessQuery(bindingsQuery) as SparqlResultSet;
+            SparqlResultSet noBindingsResults = processor.ProcessQuery(noBindingsQuery) as SparqlResultSet;
+
+            if (bindingsResults == null) Assert.Fail("Did not get a SPARQL Result Set for the Bindings Query");
+            if (noBindingsResults == null) Assert.Fail("Did not get a SPARQL Result Set for the Non-Bindings Query");
+
+            Console.WriteLine("Bindings Results");
+            TestTools.ShowResults(bindingsResults);
+            Console.WriteLine();
+            Console.WriteLine("Non-Bindings Results");
+            TestTools.ShowResults(noBindingsResults);
+            Console.WriteLine();
+
+            Assert.AreEqual(noBindingsResults, bindingsResults, "Result Sets should have been equal");
+        }
+
+        private void TestBindings(ISparqlDataset data, String queryWithBindings)
+        {
+            LeviathanQueryProcessor processor = new LeviathanQueryProcessor(data);
+            SparqlQuery bindingsQuery = this._parser.ParseFromString(queryWithBindings);
+
+            SparqlResultSet bindingsResults = processor.ProcessQuery(bindingsQuery) as SparqlResultSet;
+
+            if (bindingsResults == null) Assert.Fail("Did not get a SPARQL Result Set for the Bindings Query");
+
+            Console.WriteLine("Bindings Results");
+            TestTools.ShowResults(bindingsResults);
+            Console.WriteLine();
+
+            Assert.IsTrue(bindingsResults.IsEmpty, "Result Set should be empty");
+        }
+
+        private ISparqlDataset GetTestData()
+        {
+            InMemoryDataset dataset = new InMemoryDataset();
+            Graph g = new Graph();
+            FileLoader.Load(g, "resources\\InferenceTest.ttl");
+            dataset.AddGraph(g);
+
+            return dataset;
+        }
+    }
+}