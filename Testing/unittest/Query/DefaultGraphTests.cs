--- conflicted
+++ resolved
@@ -1,449 +1,417 @@
-/*
-dotNetRDF is free and open source software licensed under the MIT License
-
------------------------------------------------------------------------------
-
-Copyright (c) 2009-2012 dotNetRDF Project (dotnetrdf-developer@lists.sf.net)
-
-Permission is hereby granted, free of charge, to any person obtaining a copy
-of this software and associated documentation files (the "Software"), to deal
-in the Software without restriction, including without limitation the rights
-to use, copy, modify, merge, publish, distribute, sublicense, and/or sell
-copies of the Software, and to permit persons to whom the Software is furnished
-to do so, subject to the following conditions:
-
-The above copyright notice and this permission notice shall be included in all
-copies or substantial portions of the Software.
-
-THE SOFTWARE IS PROVIDED "AS IS", WITHOUT WARRANTY OF ANY KIND, EXPRESS OR 
-IMPLIED, INCLUDING BUT NOT LIMITED TO THE WARRANTIES OF MERCHANTABILITY, 
-FITNESS FOR A PARTICULAR PURPOSE AND NONINFRINGEMENT. IN NO EVENT SHALL THE
-AUTHORS OR COPYRIGHT HOLDERS BE LIABLE FOR ANY CLAIM, DAMAGES OR OTHER LIABILITY,
-WHETHER IN AN ACTION OF CONTRACT, TORT OR OTHERWISE, ARISING FROM, OUT OF OR IN
-CONNECTION WITH THE SOFTWARE OR THE USE OR OTHER DEALINGS IN THE SOFTWARE.
-*/
-
-using System;
-using System.Text;
-using System.Collections.Generic;
-using System.Linq;
-using NUnit.Framework;
-using VDS.RDF.Parsing;
-using VDS.RDF.Query;
-using VDS.RDF.Query.Datasets;
-using VDS.RDF.Storage;
-using VDS.RDF.Update;
-using VDS.RDF.Writing;
-
-namespace VDS.RDF.Query
-{
-    /// <summary>
-    /// Summary description for DefaultGraphTests
-    /// </summary>
-    [TestFixture]
-    public class DefaultGraphTests
-    {
-        [Test]
-        public void SparqlDefaultGraphExists()
-        {
-            TripleStore store = new TripleStore();
-            Graph g = new Graph();
-            g.Assert(g.CreateUriNode(new Uri("http://example.org/subject")), g.CreateUriNode(new Uri("http://example.org/predicate")), g.CreateUriNode(new Uri("http://example.org/object")));
-            store.Add(g);
-
-            Object results = store.ExecuteQuery("ASK WHERE { GRAPH ?g { ?s ?p ?o }}");
-            if (results is SparqlResultSet)
-            {
-                Assert.IsFalse(((SparqlResultSet)results).Result);
-            }
-            else
-            {
-                Assert.Fail("ASK Query did not return a SPARQL Result Set as expected");
-            }
-        }
-
-        [Test]
-        public void SparqlDefaultGraphExists2()
-        {
-            TripleStore store = new TripleStore();
-            Graph g = new Graph();
-            g.Assert(g.CreateUriNode(new Uri("http://example.org/subject")), g.CreateUriNode(new Uri("http://example.org/predicate")), g.CreateUriNode(new Uri("http://example.org/object")));
-            store.Add(g);
-
-            Object results = store.ExecuteQuery("ASK WHERE { GRAPH <dotnetrdf:default-graph> { ?s ?p ?o }}");
-            if (results is SparqlResultSet)
-            {
-                Assert.IsFalse(((SparqlResultSet)results).Result);
-            }
-            else
-            {
-                Assert.Fail("ASK Query did not return a SPARQL Result Set as expected");
-            }
-        }
-
-        [Test]
-        public void SparqlDatasetDefaultGraphManagement()
-        {
-            TripleStore store = new TripleStore();
-            Graph g = new Graph();
-            g.Assert(g.CreateUriNode(new Uri("http://example.org/subject")), g.CreateUriNode(new Uri("http://example.org/predicate")), g.CreateUriNode(new Uri("http://example.org/object")));
-            store.Add(g);
-            Graph h = new Graph();
-            h.BaseUri = new Uri("http://example.org/someOtherGraph");
-            store.Add(h);
-
-            InMemoryDataset dataset = new InMemoryDataset(store);
-            dataset.SetDefaultGraph(h.BaseUri);
-            LeviathanQueryProcessor processor = new LeviathanQueryProcessor(dataset);
-            SparqlQueryParser parser = new SparqlQueryParser();
-            SparqlQuery q = parser.ParseFromString("SELECT * WHERE { ?s ?p ?o }");
-
-            Object results = processor.ProcessQuery(q);
-            if (results is SparqlResultSet)
-            {
-                TestTools.ShowResults(results);
-                Assert.IsTrue(((SparqlResultSet)results).IsEmpty, "Results should be empty as an empty Graph was set as the Default Graph");
-            }
-            else
-            {
-                Assert.Fail("ASK Query did not return a SPARQL Result Set as expected");
-            }
-        }
-
-        [Test]
-        public void SparqlDatasetDefaultGraphManagement2()
-        {
-            TripleStore store = new TripleStore();
-            Graph g = new Graph();
-            g.Assert(g.CreateUriNode(new Uri("http://example.org/subject")), g.CreateUriNode(new Uri("http://example.org/predicate")), g.CreateUriNode(new Uri("http://example.org/object")));
-            store.Add(g);
-            Graph h = new Graph();
-            h.BaseUri = new Uri("http://example.org/someOtherGraph");
-            store.Add(h);
-
-            InMemoryDataset dataset = new InMemoryDataset(store);
-            dataset.SetDefaultGraph(g.BaseUri);
-            LeviathanQueryProcessor processor = new LeviathanQueryProcessor(dataset);
-            SparqlQueryParser parser = new SparqlQueryParser();
-            SparqlQuery q = parser.ParseFromString("SELECT * WHERE { ?s ?p ?o }");
-
-            Object results = processor.ProcessQuery(q);
-            if (results is SparqlResultSet)
-            {
-                TestTools.ShowResults(results);
-                Assert.IsFalse(((SparqlResultSet)results).IsEmpty, "Results should be false as a non-empty Graph was set as the Default Graph");
-            }
-            else
-            {
-                Assert.Fail("ASK Query did not return a SPARQL Result Set as expected");
-            }
-        }
-
-<<<<<<< HEAD
-#if !SILVERLIGHT
-        [TestMethod]
-=======
-        [Test]
->>>>>>> 2e44fb87
-        public void SparqlDatasetDefaultGraphManagementWithUpdate()
-        {
-            TripleStore store = new TripleStore();
-            Graph g = new Graph();
-            store.Add(g);
-            Graph h = new Graph();
-            h.BaseUri = new Uri("http://example.org/someOtherGraph");
-            store.Add(h);
-
-            InMemoryDataset dataset = new InMemoryDataset(store, h.BaseUri);
-            LeviathanUpdateProcessor processor = new LeviathanUpdateProcessor(dataset);
-            SparqlUpdateParser parser = new SparqlUpdateParser();
-            SparqlUpdateCommandSet cmds = parser.ParseFromString("LOAD <http://www.dotnetrdf.org/configuration#>");
-
-            processor.ProcessCommandSet(cmds);
-
-            Assert.IsTrue(g.IsEmpty, "Graph with null URI (normally the default Graph) should be empty as the Default Graph for the Dataset should have been a named Graph so this Graph should not have been filled by the LOAD Command");
-            Assert.IsFalse(h.IsEmpty, "Graph with name should be non-empty as it should have been the Default Graph for the Dataset and so filled by the LOAD Command");
-        }
-#endif
-
-        [Test]
-        public void SparqlDatasetDefaultGraphManagementWithUpdate2()
-        {
-            TripleStore store = new TripleStore();
-            Graph g = new Graph();
-            g.BaseUri = new Uri("http://example.org/graph");
-            store.Add(g);
-            Graph h = new Graph();
-            h.BaseUri = new Uri("http://example.org/someOtherGraph");
-            store.Add(h);
-
-            InMemoryDataset dataset = new InMemoryDataset(store, h.BaseUri);
-            LeviathanUpdateProcessor processor = new LeviathanUpdateProcessor(dataset);
-            SparqlUpdateParser parser = new SparqlUpdateParser();
-            SparqlUpdateCommandSet cmds = parser.ParseFromString("LOAD <http://www.dotnetrdf.org/configuration#> INTO GRAPH <http://example.org/graph>");
-
-            processor.ProcessCommandSet(cmds);
-
-            Assert.IsFalse(g.IsEmpty, "First Graph should not be empty as should have been filled by the LOAD command");
-            Assert.IsTrue(h.IsEmpty, "Second Graph should be empty as should not have been filled by the LOAD command");
-        }
-
-        [Test]
-        public void SparqlDatasetDefaultGraphManagementWithUpdate3()
-        {
-            TripleStore store = new TripleStore();
-            Graph g = new Graph();
-            g.BaseUri = new Uri("http://example.org/graph");
-            store.Add(g);
-            Graph h = new Graph();
-            h.BaseUri = new Uri("http://example.org/someOtherGraph");
-            store.Add(h);
-
-            InMemoryDataset dataset = new InMemoryDataset(store, h.BaseUri);
-            LeviathanUpdateProcessor processor = new LeviathanUpdateProcessor(dataset);
-            SparqlUpdateParser parser = new SparqlUpdateParser();
-            SparqlUpdateCommandSet cmds = parser.ParseFromString("LOAD <http://www.dotnetrdf.org/configuration#> INTO GRAPH <http://example.org/graph>; LOAD <http://www.dotnetrdf.org/configuration#> INTO GRAPH <http://example.org/someOtherGraph>");
-
-            processor.ProcessCommandSet(cmds);
-
-            Assert.IsFalse(g.IsEmpty, "First Graph should not be empty as should have been filled by the first LOAD command");
-            Assert.IsFalse(h.IsEmpty, "Second Graph should not be empty as should not have been filled by the second LOAD command");
-            Assert.AreEqual(g, h, "Graphs should be equal");
-        }
-
-<<<<<<< HEAD
-#if !SILVERLIGHT
-        [TestMethod]
-=======
-        [Test]
->>>>>>> 2e44fb87
-        public void SparqlDatasetDefaultGraphManagementWithUpdate4()
-        {
-            TripleStore store = new TripleStore();
-            Graph g = new Graph();
-            g.BaseUri = new Uri("http://example.org/graph");
-            store.Add(g);
-            Graph h = new Graph();
-            h.BaseUri = new Uri("http://example.org/someOtherGraph");
-            store.Add(h);
-
-            InMemoryDataset dataset = new InMemoryDataset(store, h.BaseUri);
-            LeviathanUpdateProcessor processor = new LeviathanUpdateProcessor(dataset);
-            SparqlUpdateParser parser = new SparqlUpdateParser();
-            SparqlUpdateCommandSet cmds = parser.ParseFromString("LOAD <http://www.dotnetrdf.org/configuration#>; WITH <http://example.org/graph> INSERT { ?s a ?type } USING <http://example.org/someOtherGraph> WHERE { ?s a ?type }");
-
-            processor.ProcessCommandSet(cmds);
-
-            Assert.IsFalse(g.IsEmpty, "First Graph should not be empty as should have been filled by the INSERT command");
-            Assert.IsFalse(h.IsEmpty, "Second Graph should not be empty as should not have been filled by the LOAD command");
-            Assert.IsTrue(h.HasSubGraph(g), "First Graph should be a subgraph of the Second Graph");
-        }
-#endif
-
-<<<<<<< HEAD
-#if !SILVERLIGHT
-        [TestMethod]
-=======
-        [Test]
->>>>>>> 2e44fb87
-        public void SparqlDatasetDefaultGraphManagementWithUpdate5()
-        {
-            TripleStore store = new TripleStore();
-            Graph g = new Graph();
-            g.BaseUri = new Uri("http://example.org/graph");
-            store.Add(g);
-            Graph h = new Graph();
-            h.BaseUri = new Uri("http://example.org/someOtherGraph");
-            store.Add(h);
-
-            InMemoryDataset dataset = new InMemoryDataset(store, h.BaseUri);
-            LeviathanUpdateProcessor processor = new LeviathanUpdateProcessor(dataset);
-            SparqlUpdateParser parser = new SparqlUpdateParser();
-            SparqlUpdateCommandSet cmds = parser.ParseFromString("LOAD <http://www.dotnetrdf.org/configuration#>; WITH <http://example.org/graph> INSERT { ?s a ?type } USING <http://example.org/someOtherGraph> WHERE { ?s a ?type }; DELETE WHERE { ?s a ?type }");
-
-            processor.ProcessCommandSet(cmds);
-
-            Assert.IsFalse(g.IsEmpty, "First Graph should not be empty as should have been filled by the INSERT command");
-            Assert.IsFalse(h.IsEmpty, "Second Graph should not be empty as should not have been filled by the  LOAD command");
-            Assert.IsFalse(h.HasSubGraph(g), "First Graph should not be a subgraph of the Second Graph as the DELETE should have eliminated the subgraph relationship");
-        }
-#endif
-
-        [Test]
-        public void SparqlGraphClause()
-        {
-            String query = "SELECT * WHERE { GRAPH ?g { ?s ?p ?o } }";
-            SparqlQueryParser parser = new SparqlQueryParser();
-            SparqlQuery q = parser.ParseFromString(query);
-
-            InMemoryDataset dataset = new InMemoryDataset();
-            IGraph ex = new Graph();
-<<<<<<< HEAD
-            ex.LoadFromFile("InferenceTest.ttl");
-=======
-            FileLoader.Load(ex, "resources\\InferenceTest.ttl");
->>>>>>> 2e44fb87
-            ex.BaseUri = new Uri("http://example.org/graph");
-            dataset.AddGraph(ex);
-
-            IGraph def = new Graph();
-            dataset.AddGraph(def);
-
-            dataset.SetDefaultGraph(def.BaseUri);
-
-            LeviathanQueryProcessor processor = new LeviathanQueryProcessor(dataset);
-            Object results = processor.ProcessQuery(q);
-            if (results is SparqlResultSet)
-            {
-                SparqlResultSet rset = (SparqlResultSet)results;
-                TestTools.ShowResults(rset);
-                Assert.AreEqual(ex.Triples.Count, rset.Count, "Number of Results should have been equal to number of Triples");
-            }
-            else
-            {
-                Assert.Fail("Did not get a SPARQL Result Set as expected");
-            }
-        }
-
-        [Test]
-        public void SparqlGraphClause2()
-        {
-            String query = "SELECT * WHERE { GRAPH ?g { ?s ?p ?o } }";
-            SparqlQueryParser parser = new SparqlQueryParser();
-            SparqlQuery q = parser.ParseFromString(query);
-
-            InMemoryDataset dataset = new InMemoryDataset();
-            IGraph ex = new Graph();
-<<<<<<< HEAD
-            ex.LoadFromFile("InferenceTest.ttl");
-=======
-            FileLoader.Load(ex, "resources\\InferenceTest.ttl");
->>>>>>> 2e44fb87
-            ex.BaseUri = new Uri("http://example.org/graph");
-            dataset.AddGraph(ex);
-
-            IGraph def = new Graph();
-            dataset.AddGraph(def);
-
-            LeviathanQueryProcessor processor = new LeviathanQueryProcessor(dataset);
-            Object results = processor.ProcessQuery(q);
-            if (results is SparqlResultSet)
-            {
-                SparqlResultSet rset = (SparqlResultSet)results;
-                TestTools.ShowResults(rset);
-                Assert.AreEqual(ex.Triples.Count, rset.Count, "Number of Results should have been equal to number of Triples");
-            }
-            else
-            {
-                Assert.Fail("Did not get a SPARQL Result Set as expected");
-            }
-        }
-
-        [Test]
-        public void SparqlGraphClause3()
-        {
-            String query = "SELECT * WHERE { GRAPH ?g { ?s ?p ?o } }";
-            SparqlQueryParser parser = new SparqlQueryParser();
-            SparqlQuery q = parser.ParseFromString(query);
-
-            InMemoryDataset dataset = new InMemoryDataset(false);
-            IGraph ex = new Graph();
-<<<<<<< HEAD
-            ex.LoadFromFile("InferenceTest.ttl");
-=======
-            FileLoader.Load(ex, "resources\\InferenceTest.ttl");
->>>>>>> 2e44fb87
-            ex.BaseUri = new Uri("http://example.org/graph");
-            dataset.AddGraph(ex);
-
-            IGraph def = new Graph();
-            dataset.AddGraph(def);
-
-            dataset.SetDefaultGraph(def.BaseUri);
-
-            LeviathanQueryProcessor processor = new LeviathanQueryProcessor(dataset);
-            Object results = processor.ProcessQuery(q);
-            if (results is SparqlResultSet)
-            {
-                SparqlResultSet rset = (SparqlResultSet)results;
-                TestTools.ShowResults(rset);
-                Assert.AreEqual(ex.Triples.Count, rset.Count, "Number of Results should have been equal to number of Triples");
-            }
-            else
-            {
-                Assert.Fail("Did not get a SPARQL Result Set as expected");
-            }
-        }
-
-        [Test]
-        public void SparqlGraphClause4()
-        {
-            String query = "SELECT * WHERE { GRAPH ?g { ?s ?p ?o } }";
-            SparqlQueryParser parser = new SparqlQueryParser();
-            SparqlQuery q = parser.ParseFromString(query);
-
-            InMemoryDataset dataset = new InMemoryDataset(false);
-            IGraph ex = new Graph();
-<<<<<<< HEAD
-            ex.LoadFromFile("InferenceTest.ttl");
-=======
-            FileLoader.Load(ex, "resources\\InferenceTest.ttl");
->>>>>>> 2e44fb87
-            ex.BaseUri = new Uri("http://example.org/graph");
-            dataset.AddGraph(ex);
-
-            IGraph def = new Graph();
-            dataset.AddGraph(def);
-
-            LeviathanQueryProcessor processor = new LeviathanQueryProcessor(dataset);
-            Object results = processor.ProcessQuery(q);
-            if (results is SparqlResultSet)
-            {
-                SparqlResultSet rset = (SparqlResultSet)results;
-                TestTools.ShowResults(rset);
-                Assert.AreEqual(ex.Triples.Count, rset.Count, "Number of Results should have been equal to number of Triples");
-            }
-            else
-            {
-                Assert.Fail("Did not get a SPARQL Result Set as expected");
-            }
-        }
-
-        [Test]
-        public void SparqlGraphClause5()
-        {
-            String query = "SELECT * FROM NAMED <http://example.org/named> WHERE { GRAPH <http://example.org/other> { ?s ?p ?o } }";
-            SparqlQueryParser parser = new SparqlQueryParser();
-            SparqlQuery q = parser.ParseFromString(query);
-
-            TripleStore store = new TripleStore();
-            IGraph ex = new Graph();
-<<<<<<< HEAD
-            ex.LoadFromFile("InferenceTest.ttl");
-=======
-            FileLoader.Load(ex, "resources\\InferenceTest.ttl");
->>>>>>> 2e44fb87
-            ex.BaseUri = new Uri("http://example.org/named");
-            store.Add(ex);
-            IGraph ex2 = new Graph();
-            ex2.LoadFromEmbeddedResource("VDS.RDF.Configuration.configuration.ttl");
-            ex2.BaseUri = new Uri("http://example.org/other");
-            store.Add(ex2);
-
-            InMemoryDataset dataset = new InMemoryDataset(store);
-
-            LeviathanQueryProcessor processor = new LeviathanQueryProcessor(dataset);
-            Object results = processor.ProcessQuery(q);
-            if (results is SparqlResultSet)
-            {
-                SparqlResultSet rset = (SparqlResultSet)results;
-                TestTools.ShowResults(rset);
-                Assert.AreEqual(0, rset.Count, "Should be no results because GRAPH <> specified a Graph not in the dataset");
-            }
-            else
-            {
-                Assert.Fail("Did not get a SPARQL Result Set as expected");
-            }
-        }
-    }
-}
+/*
+dotNetRDF is free and open source software licensed under the MIT License
+
+-----------------------------------------------------------------------------
+
+Copyright (c) 2009-2012 dotNetRDF Project (dotnetrdf-developer@lists.sf.net)
+
+Permission is hereby granted, free of charge, to any person obtaining a copy
+of this software and associated documentation files (the "Software"), to deal
+in the Software without restriction, including without limitation the rights
+to use, copy, modify, merge, publish, distribute, sublicense, and/or sell
+copies of the Software, and to permit persons to whom the Software is furnished
+to do so, subject to the following conditions:
+
+The above copyright notice and this permission notice shall be included in all
+copies or substantial portions of the Software.
+
+THE SOFTWARE IS PROVIDED "AS IS", WITHOUT WARRANTY OF ANY KIND, EXPRESS OR 
+IMPLIED, INCLUDING BUT NOT LIMITED TO THE WARRANTIES OF MERCHANTABILITY, 
+FITNESS FOR A PARTICULAR PURPOSE AND NONINFRINGEMENT. IN NO EVENT SHALL THE
+AUTHORS OR COPYRIGHT HOLDERS BE LIABLE FOR ANY CLAIM, DAMAGES OR OTHER LIABILITY,
+WHETHER IN AN ACTION OF CONTRACT, TORT OR OTHERWISE, ARISING FROM, OUT OF OR IN
+CONNECTION WITH THE SOFTWARE OR THE USE OR OTHER DEALINGS IN THE SOFTWARE.
+*/
+
+using System;
+using System.Text;
+using System.Collections.Generic;
+using System.Linq;
+using NUnit.Framework;
+using VDS.RDF.Parsing;
+using VDS.RDF.Query;
+using VDS.RDF.Query.Datasets;
+using VDS.RDF.Storage;
+using VDS.RDF.Update;
+using VDS.RDF.Writing;
+
+namespace VDS.RDF.Query
+{
+    /// <summary>
+    /// Summary description for DefaultGraphTests
+    /// </summary>
+    [TestFixture]
+    public class DefaultGraphTests
+    {
+        [Test]
+        public void SparqlDefaultGraphExists()
+        {
+            TripleStore store = new TripleStore();
+            Graph g = new Graph();
+            g.Assert(g.CreateUriNode(new Uri("http://example.org/subject")), g.CreateUriNode(new Uri("http://example.org/predicate")), g.CreateUriNode(new Uri("http://example.org/object")));
+            store.Add(g);
+
+            Object results = store.ExecuteQuery("ASK WHERE { GRAPH ?g { ?s ?p ?o }}");
+            if (results is SparqlResultSet)
+            {
+                Assert.IsFalse(((SparqlResultSet)results).Result);
+            }
+            else
+            {
+                Assert.Fail("ASK Query did not return a SPARQL Result Set as expected");
+            }
+        }
+
+        [Test]
+        public void SparqlDefaultGraphExists2()
+        {
+            TripleStore store = new TripleStore();
+            Graph g = new Graph();
+            g.Assert(g.CreateUriNode(new Uri("http://example.org/subject")), g.CreateUriNode(new Uri("http://example.org/predicate")), g.CreateUriNode(new Uri("http://example.org/object")));
+            store.Add(g);
+
+            Object results = store.ExecuteQuery("ASK WHERE { GRAPH <dotnetrdf:default-graph> { ?s ?p ?o }}");
+            if (results is SparqlResultSet)
+            {
+                Assert.IsFalse(((SparqlResultSet)results).Result);
+            }
+            else
+            {
+                Assert.Fail("ASK Query did not return a SPARQL Result Set as expected");
+            }
+        }
+
+        [Test]
+        public void SparqlDatasetDefaultGraphManagement()
+        {
+            TripleStore store = new TripleStore();
+            Graph g = new Graph();
+            g.Assert(g.CreateUriNode(new Uri("http://example.org/subject")), g.CreateUriNode(new Uri("http://example.org/predicate")), g.CreateUriNode(new Uri("http://example.org/object")));
+            store.Add(g);
+            Graph h = new Graph();
+            h.BaseUri = new Uri("http://example.org/someOtherGraph");
+            store.Add(h);
+
+            InMemoryDataset dataset = new InMemoryDataset(store);
+            dataset.SetDefaultGraph(h.BaseUri);
+            LeviathanQueryProcessor processor = new LeviathanQueryProcessor(dataset);
+            SparqlQueryParser parser = new SparqlQueryParser();
+            SparqlQuery q = parser.ParseFromString("SELECT * WHERE { ?s ?p ?o }");
+
+            Object results = processor.ProcessQuery(q);
+            if (results is SparqlResultSet)
+            {
+                TestTools.ShowResults(results);
+                Assert.IsTrue(((SparqlResultSet)results).IsEmpty, "Results should be empty as an empty Graph was set as the Default Graph");
+            }
+            else
+            {
+                Assert.Fail("ASK Query did not return a SPARQL Result Set as expected");
+            }
+        }
+
+        [Test]
+        public void SparqlDatasetDefaultGraphManagement2()
+        {
+            TripleStore store = new TripleStore();
+            Graph g = new Graph();
+            g.Assert(g.CreateUriNode(new Uri("http://example.org/subject")), g.CreateUriNode(new Uri("http://example.org/predicate")), g.CreateUriNode(new Uri("http://example.org/object")));
+            store.Add(g);
+            Graph h = new Graph();
+            h.BaseUri = new Uri("http://example.org/someOtherGraph");
+            store.Add(h);
+
+            InMemoryDataset dataset = new InMemoryDataset(store);
+            dataset.SetDefaultGraph(g.BaseUri);
+            LeviathanQueryProcessor processor = new LeviathanQueryProcessor(dataset);
+            SparqlQueryParser parser = new SparqlQueryParser();
+            SparqlQuery q = parser.ParseFromString("SELECT * WHERE { ?s ?p ?o }");
+
+            Object results = processor.ProcessQuery(q);
+            if (results is SparqlResultSet)
+            {
+                TestTools.ShowResults(results);
+                Assert.IsFalse(((SparqlResultSet)results).IsEmpty, "Results should be false as a non-empty Graph was set as the Default Graph");
+            }
+            else
+            {
+                Assert.Fail("ASK Query did not return a SPARQL Result Set as expected");
+            }
+        }
+
+#if !SILVERLIGHT
+        [Test]
+        public void SparqlDatasetDefaultGraphManagementWithUpdate()
+        {
+            TripleStore store = new TripleStore();
+            Graph g = new Graph();
+            store.Add(g);
+            Graph h = new Graph();
+            h.BaseUri = new Uri("http://example.org/someOtherGraph");
+            store.Add(h);
+
+            InMemoryDataset dataset = new InMemoryDataset(store, h.BaseUri);
+            LeviathanUpdateProcessor processor = new LeviathanUpdateProcessor(dataset);
+            SparqlUpdateParser parser = new SparqlUpdateParser();
+            SparqlUpdateCommandSet cmds = parser.ParseFromString("LOAD <http://www.dotnetrdf.org/configuration#>");
+
+            processor.ProcessCommandSet(cmds);
+
+            Assert.IsTrue(g.IsEmpty, "Graph with null URI (normally the default Graph) should be empty as the Default Graph for the Dataset should have been a named Graph so this Graph should not have been filled by the LOAD Command");
+            Assert.IsFalse(h.IsEmpty, "Graph with name should be non-empty as it should have been the Default Graph for the Dataset and so filled by the LOAD Command");
+        }
+#endif
+
+        [Test]
+        public void SparqlDatasetDefaultGraphManagementWithUpdate2()
+        {
+            TripleStore store = new TripleStore();
+            Graph g = new Graph();
+            g.BaseUri = new Uri("http://example.org/graph");
+            store.Add(g);
+            Graph h = new Graph();
+            h.BaseUri = new Uri("http://example.org/someOtherGraph");
+            store.Add(h);
+
+            InMemoryDataset dataset = new InMemoryDataset(store, h.BaseUri);
+            LeviathanUpdateProcessor processor = new LeviathanUpdateProcessor(dataset);
+            SparqlUpdateParser parser = new SparqlUpdateParser();
+            SparqlUpdateCommandSet cmds = parser.ParseFromString("LOAD <http://www.dotnetrdf.org/configuration#> INTO GRAPH <http://example.org/graph>");
+
+            processor.ProcessCommandSet(cmds);
+
+            Assert.IsFalse(g.IsEmpty, "First Graph should not be empty as should have been filled by the LOAD command");
+            Assert.IsTrue(h.IsEmpty, "Second Graph should be empty as should not have been filled by the LOAD command");
+        }
+
+        [Test]
+        public void SparqlDatasetDefaultGraphManagementWithUpdate3()
+        {
+            TripleStore store = new TripleStore();
+            Graph g = new Graph();
+            g.BaseUri = new Uri("http://example.org/graph");
+            store.Add(g);
+            Graph h = new Graph();
+            h.BaseUri = new Uri("http://example.org/someOtherGraph");
+            store.Add(h);
+
+            InMemoryDataset dataset = new InMemoryDataset(store, h.BaseUri);
+            LeviathanUpdateProcessor processor = new LeviathanUpdateProcessor(dataset);
+            SparqlUpdateParser parser = new SparqlUpdateParser();
+            SparqlUpdateCommandSet cmds = parser.ParseFromString("LOAD <http://www.dotnetrdf.org/configuration#> INTO GRAPH <http://example.org/graph>; LOAD <http://www.dotnetrdf.org/configuration#> INTO GRAPH <http://example.org/someOtherGraph>");
+
+            processor.ProcessCommandSet(cmds);
+
+            Assert.IsFalse(g.IsEmpty, "First Graph should not be empty as should have been filled by the first LOAD command");
+            Assert.IsFalse(h.IsEmpty, "Second Graph should not be empty as should not have been filled by the second LOAD command");
+            Assert.AreEqual(g, h, "Graphs should be equal");
+        }
+
+#if !SILVERLIGHT
+        [Test]
+        public void SparqlDatasetDefaultGraphManagementWithUpdate4()
+        {
+            TripleStore store = new TripleStore();
+            Graph g = new Graph();
+            g.BaseUri = new Uri("http://example.org/graph");
+            store.Add(g);
+            Graph h = new Graph();
+            h.BaseUri = new Uri("http://example.org/someOtherGraph");
+            store.Add(h);
+
+            InMemoryDataset dataset = new InMemoryDataset(store, h.BaseUri);
+            LeviathanUpdateProcessor processor = new LeviathanUpdateProcessor(dataset);
+            SparqlUpdateParser parser = new SparqlUpdateParser();
+            SparqlUpdateCommandSet cmds = parser.ParseFromString("LOAD <http://www.dotnetrdf.org/configuration#>; WITH <http://example.org/graph> INSERT { ?s a ?type } USING <http://example.org/someOtherGraph> WHERE { ?s a ?type }");
+
+            processor.ProcessCommandSet(cmds);
+
+            Assert.IsFalse(g.IsEmpty, "First Graph should not be empty as should have been filled by the INSERT command");
+            Assert.IsFalse(h.IsEmpty, "Second Graph should not be empty as should not have been filled by the LOAD command");
+            Assert.IsTrue(h.HasSubGraph(g), "First Graph should be a subgraph of the Second Graph");
+        }
+#endif
+
+#if !SILVERLIGHT
+        [Test]
+        public void SparqlDatasetDefaultGraphManagementWithUpdate5()
+        {
+            TripleStore store = new TripleStore();
+            Graph g = new Graph();
+            g.BaseUri = new Uri("http://example.org/graph");
+            store.Add(g);
+            Graph h = new Graph();
+            h.BaseUri = new Uri("http://example.org/someOtherGraph");
+            store.Add(h);
+
+            InMemoryDataset dataset = new InMemoryDataset(store, h.BaseUri);
+            LeviathanUpdateProcessor processor = new LeviathanUpdateProcessor(dataset);
+            SparqlUpdateParser parser = new SparqlUpdateParser();
+            SparqlUpdateCommandSet cmds = parser.ParseFromString("LOAD <http://www.dotnetrdf.org/configuration#>; WITH <http://example.org/graph> INSERT { ?s a ?type } USING <http://example.org/someOtherGraph> WHERE { ?s a ?type }; DELETE WHERE { ?s a ?type }");
+
+            processor.ProcessCommandSet(cmds);
+
+            Assert.IsFalse(g.IsEmpty, "First Graph should not be empty as should have been filled by the INSERT command");
+            Assert.IsFalse(h.IsEmpty, "Second Graph should not be empty as should not have been filled by the  LOAD command");
+            Assert.IsFalse(h.HasSubGraph(g), "First Graph should not be a subgraph of the Second Graph as the DELETE should have eliminated the subgraph relationship");
+        }
+#endif
+
+        [Test]
+        public void SparqlGraphClause()
+        {
+            String query = "SELECT * WHERE { GRAPH ?g { ?s ?p ?o } }";
+            SparqlQueryParser parser = new SparqlQueryParser();
+            SparqlQuery q = parser.ParseFromString(query);
+
+            InMemoryDataset dataset = new InMemoryDataset();
+            IGraph ex = new Graph();
+            FileLoader.Load(ex, "resources\\InferenceTest.ttl");
+            ex.BaseUri = new Uri("http://example.org/graph");
+            dataset.AddGraph(ex);
+
+            IGraph def = new Graph();
+            dataset.AddGraph(def);
+
+            dataset.SetDefaultGraph(def.BaseUri);
+
+            LeviathanQueryProcessor processor = new LeviathanQueryProcessor(dataset);
+            Object results = processor.ProcessQuery(q);
+            if (results is SparqlResultSet)
+            {
+                SparqlResultSet rset = (SparqlResultSet)results;
+                TestTools.ShowResults(rset);
+                Assert.AreEqual(ex.Triples.Count, rset.Count, "Number of Results should have been equal to number of Triples");
+            }
+            else
+            {
+                Assert.Fail("Did not get a SPARQL Result Set as expected");
+            }
+        }
+
+        [Test]
+        public void SparqlGraphClause2()
+        {
+            String query = "SELECT * WHERE { GRAPH ?g { ?s ?p ?o } }";
+            SparqlQueryParser parser = new SparqlQueryParser();
+            SparqlQuery q = parser.ParseFromString(query);
+
+            InMemoryDataset dataset = new InMemoryDataset();
+            IGraph ex = new Graph();
+            FileLoader.Load(ex, "resources\\InferenceTest.ttl");
+            ex.BaseUri = new Uri("http://example.org/graph");
+            dataset.AddGraph(ex);
+
+            IGraph def = new Graph();
+            dataset.AddGraph(def);
+
+            LeviathanQueryProcessor processor = new LeviathanQueryProcessor(dataset);
+            Object results = processor.ProcessQuery(q);
+            if (results is SparqlResultSet)
+            {
+                SparqlResultSet rset = (SparqlResultSet)results;
+                TestTools.ShowResults(rset);
+                Assert.AreEqual(ex.Triples.Count, rset.Count, "Number of Results should have been equal to number of Triples");
+            }
+            else
+            {
+                Assert.Fail("Did not get a SPARQL Result Set as expected");
+            }
+        }
+
+        [Test]
+        public void SparqlGraphClause3()
+        {
+            String query = "SELECT * WHERE { GRAPH ?g { ?s ?p ?o } }";
+            SparqlQueryParser parser = new SparqlQueryParser();
+            SparqlQuery q = parser.ParseFromString(query);
+
+            InMemoryDataset dataset = new InMemoryDataset(false);
+            IGraph ex = new Graph();
+            FileLoader.Load(ex, "resources\\InferenceTest.ttl");
+            ex.BaseUri = new Uri("http://example.org/graph");
+            dataset.AddGraph(ex);
+
+            IGraph def = new Graph();
+            dataset.AddGraph(def);
+
+            dataset.SetDefaultGraph(def.BaseUri);
+
+            LeviathanQueryProcessor processor = new LeviathanQueryProcessor(dataset);
+            Object results = processor.ProcessQuery(q);
+            if (results is SparqlResultSet)
+            {
+                SparqlResultSet rset = (SparqlResultSet)results;
+                TestTools.ShowResults(rset);
+                Assert.AreEqual(ex.Triples.Count, rset.Count, "Number of Results should have been equal to number of Triples");
+            }
+            else
+            {
+                Assert.Fail("Did not get a SPARQL Result Set as expected");
+            }
+        }
+
+        [Test]
+        public void SparqlGraphClause4()
+        {
+            String query = "SELECT * WHERE { GRAPH ?g { ?s ?p ?o } }";
+            SparqlQueryParser parser = new SparqlQueryParser();
+            SparqlQuery q = parser.ParseFromString(query);
+
+            InMemoryDataset dataset = new InMemoryDataset(false);
+            IGraph ex = new Graph();
+            FileLoader.Load(ex, "resources\\InferenceTest.ttl");
+            ex.BaseUri = new Uri("http://example.org/graph");
+            dataset.AddGraph(ex);
+
+            IGraph def = new Graph();
+            dataset.AddGraph(def);
+
+            LeviathanQueryProcessor processor = new LeviathanQueryProcessor(dataset);
+            Object results = processor.ProcessQuery(q);
+            if (results is SparqlResultSet)
+            {
+                SparqlResultSet rset = (SparqlResultSet)results;
+                TestTools.ShowResults(rset);
+                Assert.AreEqual(ex.Triples.Count, rset.Count, "Number of Results should have been equal to number of Triples");
+            }
+            else
+            {
+                Assert.Fail("Did not get a SPARQL Result Set as expected");
+            }
+        }
+
+        [Test]
+        public void SparqlGraphClause5()
+        {
+            String query = "SELECT * FROM NAMED <http://example.org/named> WHERE { GRAPH <http://example.org/other> { ?s ?p ?o } }";
+            SparqlQueryParser parser = new SparqlQueryParser();
+            SparqlQuery q = parser.ParseFromString(query);
+
+            TripleStore store = new TripleStore();
+            IGraph ex = new Graph();
+            FileLoader.Load(ex, "resources\\InferenceTest.ttl");
+            ex.BaseUri = new Uri("http://example.org/named");
+            store.Add(ex);
+            IGraph ex2 = new Graph();
+            ex2.LoadFromEmbeddedResource("VDS.RDF.Configuration.configuration.ttl");
+            ex2.BaseUri = new Uri("http://example.org/other");
+            store.Add(ex2);
+
+            InMemoryDataset dataset = new InMemoryDataset(store);
+
+            LeviathanQueryProcessor processor = new LeviathanQueryProcessor(dataset);
+            Object results = processor.ProcessQuery(q);
+            if (results is SparqlResultSet)
+            {
+                SparqlResultSet rset = (SparqlResultSet)results;
+                TestTools.ShowResults(rset);
+                Assert.AreEqual(0, rset.Count, "Should be no results because GRAPH <> specified a Graph not in the dataset");
+            }
+            else
+            {
+                Assert.Fail("Did not get a SPARQL Result Set as expected");
+            }
+        }
+    }
+}