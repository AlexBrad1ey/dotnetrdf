/*
dotNetRDF is free and open source software licensed under the MIT License

-----------------------------------------------------------------------------

Copyright (c) 2009-2012 dotNetRDF Project (dotnetrdf-developer@lists.sf.net)

Permission is hereby granted, free of charge, to any person obtaining a copy
of this software and associated documentation files (the "Software"), to deal
in the Software without restriction, including without limitation the rights
to use, copy, modify, merge, publish, distribute, sublicense, and/or sell
copies of the Software, and to permit persons to whom the Software is furnished
to do so, subject to the following conditions:

The above copyright notice and this permission notice shall be included in all
copies or substantial portions of the Software.

THE SOFTWARE IS PROVIDED "AS IS", WITHOUT WARRANTY OF ANY KIND, EXPRESS OR 
IMPLIED, INCLUDING BUT NOT LIMITED TO THE WARRANTIES OF MERCHANTABILITY, 
FITNESS FOR A PARTICULAR PURPOSE AND NONINFRINGEMENT. IN NO EVENT SHALL THE
AUTHORS OR COPYRIGHT HOLDERS BE LIABLE FOR ANY CLAIM, DAMAGES OR OTHER LIABILITY,
WHETHER IN AN ACTION OF CONTRACT, TORT OR OTHERWISE, ARISING FROM, OUT OF OR IN
CONNECTION WITH THE SOFTWARE OR THE USE OR OTHER DEALINGS IN THE SOFTWARE.
*/

using System;
using System.Collections.Generic;
using System.IO;
using System.Linq;
using System.Net;
using System.Text;
using System.Threading;
using NUnit.Framework;
using VDS.RDF.Parsing;
using VDS.RDF.Storage;
using VDS.RDF.Writing;
using VDS.RDF.Writing.Formatting;

namespace VDS.RDF.Storage
{
    [TestFixture]
    public class SparqlGraphStoreProtocolTest
    {
        private NTriplesFormatter _formatter = new NTriplesFormatter();

        public static SparqlHttpProtocolConnector GetConnection()
        {
            if (!TestConfigManager.GetSettingAsBoolean(TestConfigManager.UseIIS))
            {
                Assert.Inconclusive("Test Config marks IIS as unavailable, cannot run test");
            }
            return new SparqlHttpProtocolConnector(TestConfigManager.GetSetting(TestConfigManager.LocalGraphStoreUri));
        }

        [Test]
        public void StorageSparqlUniformHttpProtocolSaveGraph()
        {
            try
            {
                SetUriLoaderCaching(false);

                Graph g = new Graph();
<<<<<<< HEAD
                g.LoadFromFile("Turtle.ttl");
=======
                FileLoader.Load(g, "resources\\Turtle.ttl");
>>>>>>> 2e44fb87
                g.BaseUri = new Uri("http://example.org/sparqlTest");

                //Save Graph to SPARQL Uniform Protocol
                SparqlHttpProtocolConnector sparql = SparqlGraphStoreProtocolTest.GetConnection();
                sparql.SaveGraph(g);
                Console.WriteLine("Graph saved to SPARQL Uniform Protocol OK");

                //Now retrieve Graph from SPARQL Uniform Protocol
                Graph h = new Graph();
                sparql.LoadGraph(h, "http://example.org/sparqlTest");

                Console.WriteLine();
                foreach (Triple t in h.Triples)
                {
                    Console.WriteLine(t.ToString(this._formatter));
                }

                GraphDiffReport diff = g.Difference(h);
                if (!diff.AreEqual)
                {
                    Console.WriteLine();
                    Console.WriteLine("Graphs are different - should be 1 difference due to New Line Normalization");
                    Console.WriteLine("Added Triples");
                    foreach (Triple t in diff.AddedTriples)
                    {
                        Console.WriteLine(t.ToString(this._formatter));
                    }
                    Console.WriteLine("Removed Triples");
                    foreach (Triple t in diff.RemovedTriples)
                    {
                        Console.WriteLine(t.ToString(this._formatter));
                    }

                    Assert.IsTrue(diff.AddedTriples.Count() == 1, "Should only be 1 Triple difference due to New Line normalization");
                    Assert.IsTrue(diff.RemovedTriples.Count() == 1, "Should only be 1 Triple difference due to New Line normalization");
                    Assert.IsFalse(diff.AddedMSGs.Any(), "Should not be any MSG differences");
                    Assert.IsFalse(diff.RemovedMSGs.Any(), "Should not be any MSG differences");
                }
            }
            finally
            {
                SetUriLoaderCaching(true);
            }
        }

        [Test]
        public void StorageSparqlUniformHttpProtocolLoadGraph()
        {
            try
            {
                SetUriLoaderCaching(false);
                //Ensure that the Graph will be there using the SaveGraph() test
                StorageSparqlUniformHttpProtocolSaveGraph();

                Graph g = new Graph();
<<<<<<< HEAD
                g.LoadFromFile("Turtle.ttl");
=======
                FileLoader.Load(g, "resources\\Turtle.ttl");
>>>>>>> 2e44fb87
                g.BaseUri = new Uri("http://example.org/sparqlTest");

                //Try to load the relevant Graph back from the Store
                SparqlHttpProtocolConnector sparql = SparqlGraphStoreProtocolTest.GetConnection();

                Graph h = new Graph();
                sparql.LoadGraph(h, "http://example.org/sparqlTest");

                Console.WriteLine();
                foreach (Triple t in h.Triples)
                {
                    Console.WriteLine(t.ToString(this._formatter));
                }

                GraphDiffReport diff = g.Difference(h);
                if (!diff.AreEqual)
                {
                    Console.WriteLine();
                    Console.WriteLine("Graphs are different - should be 1 difference due to New Line Normalization");
                    Console.WriteLine("Added Triples");
                    foreach (Triple t in diff.AddedTriples)
                    {
                        Console.WriteLine(t.ToString(this._formatter));
                    }
                    Console.WriteLine("Removed Triples");
                    foreach (Triple t in diff.RemovedTriples)
                    {
                        Console.WriteLine(t.ToString(this._formatter));
                    }

                    Assert.IsTrue(diff.AddedTriples.Count() == 1, "Should only be 1 Triple difference due to New Line normalization (added)");
                    Assert.IsTrue(diff.RemovedTriples.Count() == 1, "Should only be 1 Triple difference due to New Line normalization (removed)");
                    Assert.IsFalse(diff.AddedMSGs.Any(), "Should not be any MSG differences");
                    Assert.IsFalse(diff.RemovedMSGs.Any(), "Should not be any MSG differences");
                }
            }
            finally
            {
                SetUriLoaderCaching(true);
            }
        }

<<<<<<< HEAD
#if !NO_SYNC_HTTP // There is currently no async version of HasGraph to delegate to
        [TestMethod]
=======
        [Test]
>>>>>>> 2e44fb87
        public void StorageSparqlUniformHttpProtocolGraphExists()
        {
            try
            {
                SetUriLoaderCaching(false);
                //Ensure that the Graph will be there using the SaveGraph() test
                StorageSparqlUniformHttpProtocolSaveGraph();

                //Check the Graph exists in the Store
                SparqlHttpProtocolConnector sparql = SparqlGraphStoreProtocolTest.GetConnection();
                Assert.IsTrue(sparql.HasGraph("http://example.org/sparqlTest"));
            }
            finally
            {
                SetUriLoaderCaching(true);
            }
        }
#endif

        [Test]
        public void StorageSparqlUniformHttpProtocolDeleteGraph()
        {
            try
            {
                SetUriLoaderCaching(false);
                StorageSparqlUniformHttpProtocolSaveGraph();

                SparqlHttpProtocolConnector sparql = SparqlGraphStoreProtocolTest.GetConnection();
                sparql.DeleteGraph("http://example.org/sparqlTest");

                //Give SPARQL Uniform Protocol time to delete stuff
                Thread.Sleep(1000);

                try
                {
                    Graph g = new Graph();
                    sparql.LoadGraph(g, "http://example.org/sparqlTest");

                    //If we do get here without erroring then the Graph should be empty
                    Assert.IsTrue(g.IsEmpty, "If the Graph loaded without error then it should have been empty as we deleted it from the store");
                }
                catch (Exception ex)
                {
                    Console.WriteLine("Errored as expected since the Graph was deleted");
                    TestTools.ReportError("Error", ex);
                }
            }
            finally
            {
                SetUriLoaderCaching(true);
            }
        }

        [Test]
        public void StorageSparqlUniformHttpProtocolAddTriples()
        {
            try
            {
                SetUriLoaderCaching(false);

                StorageSparqlUniformHttpProtocolSaveGraph();

                Graph g = new Graph();
                g.Retract(g.Triples.Where(t => !t.IsGroundTriple));
<<<<<<< HEAD
                g.LoadFromFile("InferenceTest.ttl");
=======
                FileLoader.Load(g, "resources\\InferenceTest.ttl");
>>>>>>> 2e44fb87

                SparqlHttpProtocolConnector sparql = SparqlGraphStoreProtocolTest.GetConnection();
                sparql.UpdateGraph("http://example.org/sparqlTest", g.Triples, null);

                Graph h = new Graph();
                sparql.LoadGraph(h, "http://example.org/sparqlTest");

                foreach (Triple t in h.Triples)
                {
                    Console.WriteLine(t.ToString(this._formatter));
                }

                Assert.IsTrue(g.IsSubGraphOf(h), "Retrieved Graph should have the added Triples as a Sub Graph");
            }
            finally
            {
                SetUriLoaderCaching(true);
            }
        }

        [Test]
        public void StorageSparqlUniformHttpProtocolRemoveTriples()
        {
            try
            {
                SetUriLoaderCaching(false);
                Graph g = new Graph();
<<<<<<< HEAD
                g.LoadFromFile("InferenceTest.ttl");
=======
                FileLoader.Load(g, "resources\\InferenceTest.ttl");
>>>>>>> 2e44fb87

                try
                {
                    SparqlHttpProtocolConnector sparql = SparqlGraphStoreProtocolTest.GetConnection();
                    sparql.UpdateGraph("http://example.org/sparqlTest", null, g.Triples);

                    Assert.Fail("SPARQL Uniform HTTP Protocol does not support removing Triples");
                }
                catch (RdfStorageException storeEx)
                {
                    Console.WriteLine("Got an error as expected");
                    TestTools.ReportError("Storage Error", storeEx);
                }
                catch (NotSupportedException ex)
                {
                    Console.WriteLine("Got a Not Supported error as expected");
                    TestTools.ReportError("Not Supported", ex);
                }
            }
            finally
            {
                SetUriLoaderCaching(true);
            }
        }

        [Test]
        public void StorageSparqlUniformHttpProtocolPostCreate()
        {
            SparqlHttpProtocolConnector connector = SparqlGraphStoreProtocolTest.GetConnection();

            HttpWebRequest request = (HttpWebRequest)WebRequest.Create(TestConfigManager.GetSetting(TestConfigManager.LocalGraphStoreUri));
            request.Method = "POST";
            request.ContentType = "application/rdf+xml";

            Graph g = new Graph();
<<<<<<< HEAD
            g.LoadFromFile("InferenceTest.ttl");
=======
            FileLoader.Load(g, "resources\\InferenceTest.ttl");
>>>>>>> 2e44fb87

            using (StreamWriter writer = new StreamWriter(request.GetRequestStream()))
            {
                RdfXmlWriter rdfxmlwriter = new RdfXmlWriter();
                rdfxmlwriter.Save(g, writer);
                writer.Close();
            }

            using (HttpWebResponse response = (HttpWebResponse)request.GetResponse())
            {
                //Should get a 201 Created response
                if (response.StatusCode == HttpStatusCode.Created)
                {
                    if (response.Headers["Location"] == null) Assert.Fail("A Location: Header containing the URI of the newly created Graph should have been returned");
                    Uri graphUri = new Uri(response.Headers["Location"]);

                    Console.WriteLine("New Graph URI is " + graphUri.ToString());

                    Console.WriteLine("Now attempting to retrieve this Graph from the Store");
                    Graph h = new Graph();
                    connector.LoadGraph(h, graphUri);

                    TestTools.ShowGraph(h);

                    Assert.AreEqual(g, h, "Graphs should have been equal");
                }
                else
                {
                    Assert.Fail("A 201 Created response should have been received but got a " + (int)response.StatusCode + " response");
                }
                response.Close();
            }
        }

        [Test]
        public void StorageSparqlUniformHttpProtocolPostCreateMultiple()
        {
            SparqlHttpProtocolConnector connector = SparqlGraphStoreProtocolTest.GetConnection();

            Graph g = new Graph();
<<<<<<< HEAD
            g.LoadFromFile("InferenceTest.ttl");
=======
            FileLoader.Load(g, "resources\\InferenceTest.ttl");
>>>>>>> 2e44fb87

            List<Uri> uris = new List<Uri>();
            for (int i = 0; i < 10; i++)
            {
                HttpWebRequest request = (HttpWebRequest)WebRequest.Create(TestConfigManager.GetSetting(TestConfigManager.LocalGraphStoreUri));
                request.Method = "POST";
                request.ContentType = "application/rdf+xml";

                using (StreamWriter writer = new StreamWriter(request.GetRequestStream()))
                {
                    RdfXmlWriter rdfxmlwriter = new RdfXmlWriter();
                    rdfxmlwriter.Save(g, writer);
                    writer.Close();
                }

                using (HttpWebResponse response = (HttpWebResponse)request.GetResponse())
                {
                    //Should get a 201 Created response
                    if (response.StatusCode == HttpStatusCode.Created)
                    {
                        if (response.Headers["Location"] == null) Assert.Fail("A Location: Header containing the URI of the newly created Graph should have been returned");
                        Uri graphUri = new Uri(response.Headers["Location"]);
                        uris.Add(graphUri);

                        Console.WriteLine("New Graph URI is " + graphUri.ToString());

                        Console.WriteLine("Now attempting to retrieve this Graph from the Store");
                        Graph h = new Graph();
                        connector.LoadGraph(h, graphUri);

                        Assert.AreEqual(g, h, "Graphs should have been equal");
                        Console.WriteLine("Graphs were equal as expected");
                    }
                    else
                    {
                        Assert.Fail("A 201 Created response should have been received but got a " + (int)response.StatusCode + " response");
                    }
                    response.Close();
                }
                Console.WriteLine();
            }

            Assert.IsTrue(uris.Distinct().Count() == 10, "Should have generated 10 distinct URIs");
        }

        /// <summary>
        /// Provides a wrapper around the Options.UriLoaderCaching option
        /// that allows it to be conditionally excluded when building
        /// tests for platforms that don't support it.
        /// </summary>
        /// <param name="cacheEnabled"></param>
        private void SetUriLoaderCaching(bool cacheEnabled)
        {
#if !NO_URICACHE
            Options.UriLoaderCaching = cacheEnabled;
#endif
        }
    }
}
<|MERGE_RESOLUTION|>--- conflicted
+++ resolved
@@ -1,420 +1,392 @@
-/*
-dotNetRDF is free and open source software licensed under the MIT License
-
------------------------------------------------------------------------------
-
-Copyright (c) 2009-2012 dotNetRDF Project (dotnetrdf-developer@lists.sf.net)
-
-Permission is hereby granted, free of charge, to any person obtaining a copy
-of this software and associated documentation files (the "Software"), to deal
-in the Software without restriction, including without limitation the rights
-to use, copy, modify, merge, publish, distribute, sublicense, and/or sell
-copies of the Software, and to permit persons to whom the Software is furnished
-to do so, subject to the following conditions:
-
-The above copyright notice and this permission notice shall be included in all
-copies or substantial portions of the Software.
-
-THE SOFTWARE IS PROVIDED "AS IS", WITHOUT WARRANTY OF ANY KIND, EXPRESS OR 
-IMPLIED, INCLUDING BUT NOT LIMITED TO THE WARRANTIES OF MERCHANTABILITY, 
-FITNESS FOR A PARTICULAR PURPOSE AND NONINFRINGEMENT. IN NO EVENT SHALL THE
-AUTHORS OR COPYRIGHT HOLDERS BE LIABLE FOR ANY CLAIM, DAMAGES OR OTHER LIABILITY,
-WHETHER IN AN ACTION OF CONTRACT, TORT OR OTHERWISE, ARISING FROM, OUT OF OR IN
-CONNECTION WITH THE SOFTWARE OR THE USE OR OTHER DEALINGS IN THE SOFTWARE.
-*/
-
-using System;
-using System.Collections.Generic;
-using System.IO;
-using System.Linq;
-using System.Net;
-using System.Text;
-using System.Threading;
-using NUnit.Framework;
-using VDS.RDF.Parsing;
-using VDS.RDF.Storage;
-using VDS.RDF.Writing;
-using VDS.RDF.Writing.Formatting;
-
-namespace VDS.RDF.Storage
-{
-    [TestFixture]
-    public class SparqlGraphStoreProtocolTest
-    {
-        private NTriplesFormatter _formatter = new NTriplesFormatter();
-
-        public static SparqlHttpProtocolConnector GetConnection()
-        {
-            if (!TestConfigManager.GetSettingAsBoolean(TestConfigManager.UseIIS))
-            {
-                Assert.Inconclusive("Test Config marks IIS as unavailable, cannot run test");
-            }
-            return new SparqlHttpProtocolConnector(TestConfigManager.GetSetting(TestConfigManager.LocalGraphStoreUri));
-        }
-
-        [Test]
-        public void StorageSparqlUniformHttpProtocolSaveGraph()
-        {
-            try
-            {
-                SetUriLoaderCaching(false);
-
-                Graph g = new Graph();
-<<<<<<< HEAD
-                g.LoadFromFile("Turtle.ttl");
-=======
-                FileLoader.Load(g, "resources\\Turtle.ttl");
->>>>>>> 2e44fb87
-                g.BaseUri = new Uri("http://example.org/sparqlTest");
-
-                //Save Graph to SPARQL Uniform Protocol
-                SparqlHttpProtocolConnector sparql = SparqlGraphStoreProtocolTest.GetConnection();
-                sparql.SaveGraph(g);
-                Console.WriteLine("Graph saved to SPARQL Uniform Protocol OK");
-
-                //Now retrieve Graph from SPARQL Uniform Protocol
-                Graph h = new Graph();
-                sparql.LoadGraph(h, "http://example.org/sparqlTest");
-
-                Console.WriteLine();
-                foreach (Triple t in h.Triples)
-                {
-                    Console.WriteLine(t.ToString(this._formatter));
-                }
-
-                GraphDiffReport diff = g.Difference(h);
-                if (!diff.AreEqual)
-                {
-                    Console.WriteLine();
-                    Console.WriteLine("Graphs are different - should be 1 difference due to New Line Normalization");
-                    Console.WriteLine("Added Triples");
-                    foreach (Triple t in diff.AddedTriples)
-                    {
-                        Console.WriteLine(t.ToString(this._formatter));
-                    }
-                    Console.WriteLine("Removed Triples");
-                    foreach (Triple t in diff.RemovedTriples)
-                    {
-                        Console.WriteLine(t.ToString(this._formatter));
-                    }
-
-                    Assert.IsTrue(diff.AddedTriples.Count() == 1, "Should only be 1 Triple difference due to New Line normalization");
-                    Assert.IsTrue(diff.RemovedTriples.Count() == 1, "Should only be 1 Triple difference due to New Line normalization");
-                    Assert.IsFalse(diff.AddedMSGs.Any(), "Should not be any MSG differences");
-                    Assert.IsFalse(diff.RemovedMSGs.Any(), "Should not be any MSG differences");
-                }
-            }
-            finally
-            {
-                SetUriLoaderCaching(true);
-            }
-        }
-
-        [Test]
-        public void StorageSparqlUniformHttpProtocolLoadGraph()
-        {
-            try
-            {
-                SetUriLoaderCaching(false);
-                //Ensure that the Graph will be there using the SaveGraph() test
-                StorageSparqlUniformHttpProtocolSaveGraph();
-
-                Graph g = new Graph();
-<<<<<<< HEAD
-                g.LoadFromFile("Turtle.ttl");
-=======
-                FileLoader.Load(g, "resources\\Turtle.ttl");
->>>>>>> 2e44fb87
-                g.BaseUri = new Uri("http://example.org/sparqlTest");
-
-                //Try to load the relevant Graph back from the Store
-                SparqlHttpProtocolConnector sparql = SparqlGraphStoreProtocolTest.GetConnection();
-
-                Graph h = new Graph();
-                sparql.LoadGraph(h, "http://example.org/sparqlTest");
-
-                Console.WriteLine();
-                foreach (Triple t in h.Triples)
-                {
-                    Console.WriteLine(t.ToString(this._formatter));
-                }
-
-                GraphDiffReport diff = g.Difference(h);
-                if (!diff.AreEqual)
-                {
-                    Console.WriteLine();
-                    Console.WriteLine("Graphs are different - should be 1 difference due to New Line Normalization");
-                    Console.WriteLine("Added Triples");
-                    foreach (Triple t in diff.AddedTriples)
-                    {
-                        Console.WriteLine(t.ToString(this._formatter));
-                    }
-                    Console.WriteLine("Removed Triples");
-                    foreach (Triple t in diff.RemovedTriples)
-                    {
-                        Console.WriteLine(t.ToString(this._formatter));
-                    }
-
-                    Assert.IsTrue(diff.AddedTriples.Count() == 1, "Should only be 1 Triple difference due to New Line normalization (added)");
-                    Assert.IsTrue(diff.RemovedTriples.Count() == 1, "Should only be 1 Triple difference due to New Line normalization (removed)");
-                    Assert.IsFalse(diff.AddedMSGs.Any(), "Should not be any MSG differences");
-                    Assert.IsFalse(diff.RemovedMSGs.Any(), "Should not be any MSG differences");
-                }
-            }
-            finally
-            {
-                SetUriLoaderCaching(true);
-            }
-        }
-
-<<<<<<< HEAD
-#if !NO_SYNC_HTTP // There is currently no async version of HasGraph to delegate to
-        [TestMethod]
-=======
-        [Test]
->>>>>>> 2e44fb87
-        public void StorageSparqlUniformHttpProtocolGraphExists()
-        {
-            try
-            {
-                SetUriLoaderCaching(false);
-                //Ensure that the Graph will be there using the SaveGraph() test
-                StorageSparqlUniformHttpProtocolSaveGraph();
-
-                //Check the Graph exists in the Store
-                SparqlHttpProtocolConnector sparql = SparqlGraphStoreProtocolTest.GetConnection();
-                Assert.IsTrue(sparql.HasGraph("http://example.org/sparqlTest"));
-            }
-            finally
-            {
-                SetUriLoaderCaching(true);
-            }
-        }
-#endif
-
-        [Test]
-        public void StorageSparqlUniformHttpProtocolDeleteGraph()
-        {
-            try
-            {
-                SetUriLoaderCaching(false);
-                StorageSparqlUniformHttpProtocolSaveGraph();
-
-                SparqlHttpProtocolConnector sparql = SparqlGraphStoreProtocolTest.GetConnection();
-                sparql.DeleteGraph("http://example.org/sparqlTest");
-
-                //Give SPARQL Uniform Protocol time to delete stuff
-                Thread.Sleep(1000);
-
-                try
-                {
-                    Graph g = new Graph();
-                    sparql.LoadGraph(g, "http://example.org/sparqlTest");
-
-                    //If we do get here without erroring then the Graph should be empty
-                    Assert.IsTrue(g.IsEmpty, "If the Graph loaded without error then it should have been empty as we deleted it from the store");
-                }
-                catch (Exception ex)
-                {
-                    Console.WriteLine("Errored as expected since the Graph was deleted");
-                    TestTools.ReportError("Error", ex);
-                }
-            }
-            finally
-            {
-                SetUriLoaderCaching(true);
-            }
-        }
-
-        [Test]
-        public void StorageSparqlUniformHttpProtocolAddTriples()
-        {
-            try
-            {
-                SetUriLoaderCaching(false);
-
-                StorageSparqlUniformHttpProtocolSaveGraph();
-
-                Graph g = new Graph();
-                g.Retract(g.Triples.Where(t => !t.IsGroundTriple));
-<<<<<<< HEAD
-                g.LoadFromFile("InferenceTest.ttl");
-=======
-                FileLoader.Load(g, "resources\\InferenceTest.ttl");
->>>>>>> 2e44fb87
-
-                SparqlHttpProtocolConnector sparql = SparqlGraphStoreProtocolTest.GetConnection();
-                sparql.UpdateGraph("http://example.org/sparqlTest", g.Triples, null);
-
-                Graph h = new Graph();
-                sparql.LoadGraph(h, "http://example.org/sparqlTest");
-
-                foreach (Triple t in h.Triples)
-                {
-                    Console.WriteLine(t.ToString(this._formatter));
-                }
-
-                Assert.IsTrue(g.IsSubGraphOf(h), "Retrieved Graph should have the added Triples as a Sub Graph");
-            }
-            finally
-            {
-                SetUriLoaderCaching(true);
-            }
-        }
-
-        [Test]
-        public void StorageSparqlUniformHttpProtocolRemoveTriples()
-        {
-            try
-            {
-                SetUriLoaderCaching(false);
-                Graph g = new Graph();
-<<<<<<< HEAD
-                g.LoadFromFile("InferenceTest.ttl");
-=======
-                FileLoader.Load(g, "resources\\InferenceTest.ttl");
->>>>>>> 2e44fb87
-
-                try
-                {
-                    SparqlHttpProtocolConnector sparql = SparqlGraphStoreProtocolTest.GetConnection();
-                    sparql.UpdateGraph("http://example.org/sparqlTest", null, g.Triples);
-
-                    Assert.Fail("SPARQL Uniform HTTP Protocol does not support removing Triples");
-                }
-                catch (RdfStorageException storeEx)
-                {
-                    Console.WriteLine("Got an error as expected");
-                    TestTools.ReportError("Storage Error", storeEx);
-                }
-                catch (NotSupportedException ex)
-                {
-                    Console.WriteLine("Got a Not Supported error as expected");
-                    TestTools.ReportError("Not Supported", ex);
-                }
-            }
-            finally
-            {
-                SetUriLoaderCaching(true);
-            }
-        }
-
-        [Test]
-        public void StorageSparqlUniformHttpProtocolPostCreate()
-        {
-            SparqlHttpProtocolConnector connector = SparqlGraphStoreProtocolTest.GetConnection();
-
-            HttpWebRequest request = (HttpWebRequest)WebRequest.Create(TestConfigManager.GetSetting(TestConfigManager.LocalGraphStoreUri));
-            request.Method = "POST";
-            request.ContentType = "application/rdf+xml";
-
-            Graph g = new Graph();
-<<<<<<< HEAD
-            g.LoadFromFile("InferenceTest.ttl");
-=======
-            FileLoader.Load(g, "resources\\InferenceTest.ttl");
->>>>>>> 2e44fb87
-
-            using (StreamWriter writer = new StreamWriter(request.GetRequestStream()))
-            {
-                RdfXmlWriter rdfxmlwriter = new RdfXmlWriter();
-                rdfxmlwriter.Save(g, writer);
-                writer.Close();
-            }
-
-            using (HttpWebResponse response = (HttpWebResponse)request.GetResponse())
-            {
-                //Should get a 201 Created response
-                if (response.StatusCode == HttpStatusCode.Created)
-                {
-                    if (response.Headers["Location"] == null) Assert.Fail("A Location: Header containing the URI of the newly created Graph should have been returned");
-                    Uri graphUri = new Uri(response.Headers["Location"]);
-
-                    Console.WriteLine("New Graph URI is " + graphUri.ToString());
-
-                    Console.WriteLine("Now attempting to retrieve this Graph from the Store");
-                    Graph h = new Graph();
-                    connector.LoadGraph(h, graphUri);
-
-                    TestTools.ShowGraph(h);
-
-                    Assert.AreEqual(g, h, "Graphs should have been equal");
-                }
-                else
-                {
-                    Assert.Fail("A 201 Created response should have been received but got a " + (int)response.StatusCode + " response");
-                }
-                response.Close();
-            }
-        }
-
-        [Test]
-        public void StorageSparqlUniformHttpProtocolPostCreateMultiple()
-        {
-            SparqlHttpProtocolConnector connector = SparqlGraphStoreProtocolTest.GetConnection();
-
-            Graph g = new Graph();
-<<<<<<< HEAD
-            g.LoadFromFile("InferenceTest.ttl");
-=======
-            FileLoader.Load(g, "resources\\InferenceTest.ttl");
->>>>>>> 2e44fb87
-
-            List<Uri> uris = new List<Uri>();
-            for (int i = 0; i < 10; i++)
-            {
-                HttpWebRequest request = (HttpWebRequest)WebRequest.Create(TestConfigManager.GetSetting(TestConfigManager.LocalGraphStoreUri));
-                request.Method = "POST";
-                request.ContentType = "application/rdf+xml";
-
-                using (StreamWriter writer = new StreamWriter(request.GetRequestStream()))
-                {
-                    RdfXmlWriter rdfxmlwriter = new RdfXmlWriter();
-                    rdfxmlwriter.Save(g, writer);
-                    writer.Close();
-                }
-
-                using (HttpWebResponse response = (HttpWebResponse)request.GetResponse())
-                {
-                    //Should get a 201 Created response
-                    if (response.StatusCode == HttpStatusCode.Created)
-                    {
-                        if (response.Headers["Location"] == null) Assert.Fail("A Location: Header containing the URI of the newly created Graph should have been returned");
-                        Uri graphUri = new Uri(response.Headers["Location"]);
-                        uris.Add(graphUri);
-
-                        Console.WriteLine("New Graph URI is " + graphUri.ToString());
-
-                        Console.WriteLine("Now attempting to retrieve this Graph from the Store");
-                        Graph h = new Graph();
-                        connector.LoadGraph(h, graphUri);
-
-                        Assert.AreEqual(g, h, "Graphs should have been equal");
-                        Console.WriteLine("Graphs were equal as expected");
-                    }
-                    else
-                    {
-                        Assert.Fail("A 201 Created response should have been received but got a " + (int)response.StatusCode + " response");
-                    }
-                    response.Close();
-                }
-                Console.WriteLine();
-            }
-
-            Assert.IsTrue(uris.Distinct().Count() == 10, "Should have generated 10 distinct URIs");
-        }
-
-        /// <summary>
-        /// Provides a wrapper around the Options.UriLoaderCaching option
-        /// that allows it to be conditionally excluded when building
-        /// tests for platforms that don't support it.
-        /// </summary>
-        /// <param name="cacheEnabled"></param>
-        private void SetUriLoaderCaching(bool cacheEnabled)
-        {
-#if !NO_URICACHE
-            Options.UriLoaderCaching = cacheEnabled;
-#endif
-        }
-    }
-}
+/*
+dotNetRDF is free and open source software licensed under the MIT License
+
+-----------------------------------------------------------------------------
+
+Copyright (c) 2009-2012 dotNetRDF Project (dotnetrdf-developer@lists.sf.net)
+
+Permission is hereby granted, free of charge, to any person obtaining a copy
+of this software and associated documentation files (the "Software"), to deal
+in the Software without restriction, including without limitation the rights
+to use, copy, modify, merge, publish, distribute, sublicense, and/or sell
+copies of the Software, and to permit persons to whom the Software is furnished
+to do so, subject to the following conditions:
+
+The above copyright notice and this permission notice shall be included in all
+copies or substantial portions of the Software.
+
+THE SOFTWARE IS PROVIDED "AS IS", WITHOUT WARRANTY OF ANY KIND, EXPRESS OR 
+IMPLIED, INCLUDING BUT NOT LIMITED TO THE WARRANTIES OF MERCHANTABILITY, 
+FITNESS FOR A PARTICULAR PURPOSE AND NONINFRINGEMENT. IN NO EVENT SHALL THE
+AUTHORS OR COPYRIGHT HOLDERS BE LIABLE FOR ANY CLAIM, DAMAGES OR OTHER LIABILITY,
+WHETHER IN AN ACTION OF CONTRACT, TORT OR OTHERWISE, ARISING FROM, OUT OF OR IN
+CONNECTION WITH THE SOFTWARE OR THE USE OR OTHER DEALINGS IN THE SOFTWARE.
+*/
+
+using System;
+using System.Collections.Generic;
+using System.IO;
+using System.Linq;
+using System.Net;
+using System.Text;
+using System.Threading;
+using NUnit.Framework;
+using VDS.RDF.Parsing;
+using VDS.RDF.Storage;
+using VDS.RDF.Writing;
+using VDS.RDF.Writing.Formatting;
+
+namespace VDS.RDF.Storage
+{
+    [TestFixture]
+    public class SparqlGraphStoreProtocolTest
+    {
+        private NTriplesFormatter _formatter = new NTriplesFormatter();
+
+        public static SparqlHttpProtocolConnector GetConnection()
+        {
+            if (!TestConfigManager.GetSettingAsBoolean(TestConfigManager.UseIIS))
+            {
+                Assert.Inconclusive("Test Config marks IIS as unavailable, cannot run test");
+            }
+            return new SparqlHttpProtocolConnector(TestConfigManager.GetSetting(TestConfigManager.LocalGraphStoreUri));
+        }
+
+        [Test]
+        public void StorageSparqlUniformHttpProtocolSaveGraph()
+        {
+            try
+            {
+                SetUriLoaderCaching(false);
+
+                Graph g = new Graph();
+                FileLoader.Load(g, "resources\\Turtle.ttl");
+                g.BaseUri = new Uri("http://example.org/sparqlTest");
+
+                //Save Graph to SPARQL Uniform Protocol
+                SparqlHttpProtocolConnector sparql = SparqlGraphStoreProtocolTest.GetConnection();
+                sparql.SaveGraph(g);
+                Console.WriteLine("Graph saved to SPARQL Uniform Protocol OK");
+
+                //Now retrieve Graph from SPARQL Uniform Protocol
+                Graph h = new Graph();
+                sparql.LoadGraph(h, "http://example.org/sparqlTest");
+
+                Console.WriteLine();
+                foreach (Triple t in h.Triples)
+                {
+                    Console.WriteLine(t.ToString(this._formatter));
+                }
+
+                GraphDiffReport diff = g.Difference(h);
+                if (!diff.AreEqual)
+                {
+                    Console.WriteLine();
+                    Console.WriteLine("Graphs are different - should be 1 difference due to New Line Normalization");
+                    Console.WriteLine("Added Triples");
+                    foreach (Triple t in diff.AddedTriples)
+                    {
+                        Console.WriteLine(t.ToString(this._formatter));
+                    }
+                    Console.WriteLine("Removed Triples");
+                    foreach (Triple t in diff.RemovedTriples)
+                    {
+                        Console.WriteLine(t.ToString(this._formatter));
+                    }
+
+                    Assert.IsTrue(diff.AddedTriples.Count() == 1, "Should only be 1 Triple difference due to New Line normalization");
+                    Assert.IsTrue(diff.RemovedTriples.Count() == 1, "Should only be 1 Triple difference due to New Line normalization");
+                    Assert.IsFalse(diff.AddedMSGs.Any(), "Should not be any MSG differences");
+                    Assert.IsFalse(diff.RemovedMSGs.Any(), "Should not be any MSG differences");
+                }
+            }
+            finally
+            {
+                SetUriLoaderCaching(true);
+            }
+        }
+
+        [Test]
+        public void StorageSparqlUniformHttpProtocolLoadGraph()
+        {
+            try
+            {
+                SetUriLoaderCaching(false);
+                //Ensure that the Graph will be there using the SaveGraph() test
+                StorageSparqlUniformHttpProtocolSaveGraph();
+
+                Graph g = new Graph();
+                FileLoader.Load(g, "resources\\Turtle.ttl");
+                g.BaseUri = new Uri("http://example.org/sparqlTest");
+
+                //Try to load the relevant Graph back from the Store
+                SparqlHttpProtocolConnector sparql = SparqlGraphStoreProtocolTest.GetConnection();
+
+                Graph h = new Graph();
+                sparql.LoadGraph(h, "http://example.org/sparqlTest");
+
+                Console.WriteLine();
+                foreach (Triple t in h.Triples)
+                {
+                    Console.WriteLine(t.ToString(this._formatter));
+                }
+
+                GraphDiffReport diff = g.Difference(h);
+                if (!diff.AreEqual)
+                {
+                    Console.WriteLine();
+                    Console.WriteLine("Graphs are different - should be 1 difference due to New Line Normalization");
+                    Console.WriteLine("Added Triples");
+                    foreach (Triple t in diff.AddedTriples)
+                    {
+                        Console.WriteLine(t.ToString(this._formatter));
+                    }
+                    Console.WriteLine("Removed Triples");
+                    foreach (Triple t in diff.RemovedTriples)
+                    {
+                        Console.WriteLine(t.ToString(this._formatter));
+                    }
+
+                    Assert.IsTrue(diff.AddedTriples.Count() == 1, "Should only be 1 Triple difference due to New Line normalization (added)");
+                    Assert.IsTrue(diff.RemovedTriples.Count() == 1, "Should only be 1 Triple difference due to New Line normalization (removed)");
+                    Assert.IsFalse(diff.AddedMSGs.Any(), "Should not be any MSG differences");
+                    Assert.IsFalse(diff.RemovedMSGs.Any(), "Should not be any MSG differences");
+                }
+            }
+            finally
+            {
+                SetUriLoaderCaching(true);
+            }
+        }
+
+#if !NO_SYNC_HTTP // There is currently no async version of HasGraph to delegate to
+        [Test]
+        public void StorageSparqlUniformHttpProtocolGraphExists()
+        {
+            try
+            {
+                SetUriLoaderCaching(false);
+                //Ensure that the Graph will be there using the SaveGraph() test
+                StorageSparqlUniformHttpProtocolSaveGraph();
+
+                //Check the Graph exists in the Store
+                SparqlHttpProtocolConnector sparql = SparqlGraphStoreProtocolTest.GetConnection();
+                Assert.IsTrue(sparql.HasGraph("http://example.org/sparqlTest"));
+            }
+            finally
+            {
+                SetUriLoaderCaching(true);
+            }
+        }
+#endif
+
+        [Test]
+        public void StorageSparqlUniformHttpProtocolDeleteGraph()
+        {
+            try
+            {
+                SetUriLoaderCaching(false);
+                StorageSparqlUniformHttpProtocolSaveGraph();
+
+                SparqlHttpProtocolConnector sparql = SparqlGraphStoreProtocolTest.GetConnection();
+                sparql.DeleteGraph("http://example.org/sparqlTest");
+
+                //Give SPARQL Uniform Protocol time to delete stuff
+                Thread.Sleep(1000);
+
+                try
+                {
+                    Graph g = new Graph();
+                    sparql.LoadGraph(g, "http://example.org/sparqlTest");
+
+                    //If we do get here without erroring then the Graph should be empty
+                    Assert.IsTrue(g.IsEmpty, "If the Graph loaded without error then it should have been empty as we deleted it from the store");
+                }
+                catch (Exception ex)
+                {
+                    Console.WriteLine("Errored as expected since the Graph was deleted");
+                    TestTools.ReportError("Error", ex);
+                }
+            }
+            finally
+            {
+                SetUriLoaderCaching(true);
+            }
+        }
+
+        [Test]
+        public void StorageSparqlUniformHttpProtocolAddTriples()
+        {
+            try
+            {
+                SetUriLoaderCaching(false);
+
+                StorageSparqlUniformHttpProtocolSaveGraph();
+
+                Graph g = new Graph();
+                g.Retract(g.Triples.Where(t => !t.IsGroundTriple));
+                FileLoader.Load(g, "resources\\InferenceTest.ttl");
+
+                SparqlHttpProtocolConnector sparql = SparqlGraphStoreProtocolTest.GetConnection();
+                sparql.UpdateGraph("http://example.org/sparqlTest", g.Triples, null);
+
+                Graph h = new Graph();
+                sparql.LoadGraph(h, "http://example.org/sparqlTest");
+
+                foreach (Triple t in h.Triples)
+                {
+                    Console.WriteLine(t.ToString(this._formatter));
+                }
+
+                Assert.IsTrue(g.IsSubGraphOf(h), "Retrieved Graph should have the added Triples as a Sub Graph");
+            }
+            finally
+            {
+                SetUriLoaderCaching(true);
+            }
+        }
+
+        [Test]
+        public void StorageSparqlUniformHttpProtocolRemoveTriples()
+        {
+            try
+            {
+                SetUriLoaderCaching(false);
+                Graph g = new Graph();
+                FileLoader.Load(g, "resources\\InferenceTest.ttl");
+
+                try
+                {
+                    SparqlHttpProtocolConnector sparql = SparqlGraphStoreProtocolTest.GetConnection();
+                    sparql.UpdateGraph("http://example.org/sparqlTest", null, g.Triples);
+
+                    Assert.Fail("SPARQL Uniform HTTP Protocol does not support removing Triples");
+                }
+                catch (RdfStorageException storeEx)
+                {
+                    Console.WriteLine("Got an error as expected");
+                    TestTools.ReportError("Storage Error", storeEx);
+                }
+                catch (NotSupportedException ex)
+                {
+                    Console.WriteLine("Got a Not Supported error as expected");
+                    TestTools.ReportError("Not Supported", ex);
+                }
+            }
+            finally
+            {
+                SetUriLoaderCaching(true);
+            }
+        }
+
+        [Test]
+        public void StorageSparqlUniformHttpProtocolPostCreate()
+        {
+            SparqlHttpProtocolConnector connector = SparqlGraphStoreProtocolTest.GetConnection();
+
+            HttpWebRequest request = (HttpWebRequest)WebRequest.Create(TestConfigManager.GetSetting(TestConfigManager.LocalGraphStoreUri));
+            request.Method = "POST";
+            request.ContentType = "application/rdf+xml";
+
+            Graph g = new Graph();
+            FileLoader.Load(g, "resources\\InferenceTest.ttl");
+
+            using (StreamWriter writer = new StreamWriter(request.GetRequestStream()))
+            {
+                RdfXmlWriter rdfxmlwriter = new RdfXmlWriter();
+                rdfxmlwriter.Save(g, writer);
+                writer.Close();
+            }
+
+            using (HttpWebResponse response = (HttpWebResponse)request.GetResponse())
+            {
+                //Should get a 201 Created response
+                if (response.StatusCode == HttpStatusCode.Created)
+                {
+                    if (response.Headers["Location"] == null) Assert.Fail("A Location: Header containing the URI of the newly created Graph should have been returned");
+                    Uri graphUri = new Uri(response.Headers["Location"]);
+
+                    Console.WriteLine("New Graph URI is " + graphUri.ToString());
+
+                    Console.WriteLine("Now attempting to retrieve this Graph from the Store");
+                    Graph h = new Graph();
+                    connector.LoadGraph(h, graphUri);
+
+                    TestTools.ShowGraph(h);
+
+                    Assert.AreEqual(g, h, "Graphs should have been equal");
+                }
+                else
+                {
+                    Assert.Fail("A 201 Created response should have been received but got a " + (int)response.StatusCode + " response");
+                }
+                response.Close();
+            }
+        }
+
+        [Test]
+        public void StorageSparqlUniformHttpProtocolPostCreateMultiple()
+        {
+            SparqlHttpProtocolConnector connector = SparqlGraphStoreProtocolTest.GetConnection();
+
+            Graph g = new Graph();
+            FileLoader.Load(g, "resources\\InferenceTest.ttl");
+
+            List<Uri> uris = new List<Uri>();
+            for (int i = 0; i < 10; i++)
+            {
+                HttpWebRequest request = (HttpWebRequest)WebRequest.Create(TestConfigManager.GetSetting(TestConfigManager.LocalGraphStoreUri));
+                request.Method = "POST";
+                request.ContentType = "application/rdf+xml";
+
+                using (StreamWriter writer = new StreamWriter(request.GetRequestStream()))
+                {
+                    RdfXmlWriter rdfxmlwriter = new RdfXmlWriter();
+                    rdfxmlwriter.Save(g, writer);
+                    writer.Close();
+                }
+
+                using (HttpWebResponse response = (HttpWebResponse)request.GetResponse())
+                {
+                    //Should get a 201 Created response
+                    if (response.StatusCode == HttpStatusCode.Created)
+                    {
+                        if (response.Headers["Location"] == null) Assert.Fail("A Location: Header containing the URI of the newly created Graph should have been returned");
+                        Uri graphUri = new Uri(response.Headers["Location"]);
+                        uris.Add(graphUri);
+
+                        Console.WriteLine("New Graph URI is " + graphUri.ToString());
+
+                        Console.WriteLine("Now attempting to retrieve this Graph from the Store");
+                        Graph h = new Graph();
+                        connector.LoadGraph(h, graphUri);
+
+                        Assert.AreEqual(g, h, "Graphs should have been equal");
+                        Console.WriteLine("Graphs were equal as expected");
+                    }
+                    else
+                    {
+                        Assert.Fail("A 201 Created response should have been received but got a " + (int)response.StatusCode + " response");
+                    }
+                    response.Close();
+                }
+                Console.WriteLine();
+            }
+
+            Assert.IsTrue(uris.Distinct().Count() == 10, "Should have generated 10 distinct URIs");
+        }
+
+        /// <summary>
+        /// Provides a wrapper around the Options.UriLoaderCaching option
+        /// that allows it to be conditionally excluded when building
+        /// tests for platforms that don't support it.
+        /// </summary>
+        /// <param name="cacheEnabled"></param>
+        private void SetUriLoaderCaching(bool cacheEnabled)
+        {
+#if !NO_URICACHE
+            Options.UriLoaderCaching = cacheEnabled;
+#endif
+        }
+    }
+}