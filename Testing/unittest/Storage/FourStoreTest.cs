/*
dotNetRDF is free and open source software licensed under the MIT License

-----------------------------------------------------------------------------

Copyright (c) 2009-2012 dotNetRDF Project (dotnetrdf-developer@lists.sf.net)

Permission is hereby granted, free of charge, to any person obtaining a copy
of this software and associated documentation files (the "Software"), to deal
in the Software without restriction, including without limitation the rights
to use, copy, modify, merge, publish, distribute, sublicense, and/or sell
copies of the Software, and to permit persons to whom the Software is furnished
to do so, subject to the following conditions:

The above copyright notice and this permission notice shall be included in all
copies or substantial portions of the Software.

THE SOFTWARE IS PROVIDED "AS IS", WITHOUT WARRANTY OF ANY KIND, EXPRESS OR 
IMPLIED, INCLUDING BUT NOT LIMITED TO THE WARRANTIES OF MERCHANTABILITY, 
FITNESS FOR A PARTICULAR PURPOSE AND NONINFRINGEMENT. IN NO EVENT SHALL THE
AUTHORS OR COPYRIGHT HOLDERS BE LIABLE FOR ANY CLAIM, DAMAGES OR OTHER LIABILITY,
WHETHER IN AN ACTION OF CONTRACT, TORT OR OTHERWISE, ARISING FROM, OUT OF OR IN
CONNECTION WITH THE SOFTWARE OR THE USE OR OTHER DEALINGS IN THE SOFTWARE.
*/

using System;
using System.Text;
using System.Collections.Generic;
using System.Linq;
using System.Threading;
using NUnit.Framework;
using VDS.RDF.Parsing;
using VDS.RDF.Storage;
using VDS.RDF.Writing.Formatting;

namespace VDS.RDF.Storage
{

    /// <summary>
    /// Summary description for FourStoreTest
    /// </summary>
    [TestFixture]
    public class FourStoreTest
    {
        private NTriplesFormatter _formatter = new NTriplesFormatter();

        public static FourStoreConnector GetConnection()
        {
            if (!TestConfigManager.GetSettingAsBoolean(TestConfigManager.UseFourStore))
            {
                Assert.Inconclusive("Test Config marks 4store as unavailable, test cannot be run");
            }
            return new FourStoreConnector(TestConfigManager.GetSetting(TestConfigManager.FourStoreServer));
        }

<<<<<<< HEAD
#if !NO_SYNC_HTTP // The tests here all use the synchronous API

        [TestMethod]
=======
        [Test]
>>>>>>> 2e44fb87
        public void StorageFourStoreSaveGraph()
        {
            Graph g = new Graph();
            FileLoader.Load(g, "resources\\InferenceTest.ttl");
            g.BaseUri = new Uri("http://example.org/4storeTest");

            FourStoreConnector fourstore = FourStoreTest.GetConnection();
            fourstore.SaveGraph(g);

            Graph h = new Graph();
            fourstore.LoadGraph(h, "http://example.org/4storeTest");

            Assert.AreEqual(g, h, "Graphs should be equal");
        }

        [Test]
        public void StorageFourStoreLoadGraph()
        {
            StorageFourStoreSaveGraph();

            Graph g = new Graph();
            FileLoader.Load(g, "resources\\InferenceTest.ttl");
            g.BaseUri = new Uri("http://example.org/4storeTest");

            FourStoreConnector fourstore = FourStoreTest.GetConnection();

            Graph h = new Graph();
            fourstore.LoadGraph(h, "http://example.org/4storeTest");

            Assert.AreEqual(g, h, "Graphs should be equal");
        }

        [Test]
        public void StorageFourStoreDeleteGraph()
        {
            StorageFourStoreSaveGraph();

            FourStoreConnector fourstore = FourStoreTest.GetConnection();
            fourstore.DeleteGraph("http://example.org/4storeTest");

            Graph g = new Graph();
            fourstore.LoadGraph(g, "http://example.org/4storeTest");

            Assert.IsTrue(g.IsEmpty, "Graph should be empty as it was deleted from 4store");
        }

        [Test]
        public void StorageFourStoreAddTriples()
        {
            StorageFourStoreDeleteGraph();
            StorageFourStoreSaveGraph();

            Graph g = new Graph();
            List<Triple> ts = new List<Triple>();
            ts.Add(new Triple(g.CreateUriNode(new Uri("http://example.org/subject")), g.CreateUriNode(new Uri("http://example.org/predicate")), g.CreateUriNode(new Uri("http://example.org/object"))));

            FourStoreConnector fourstore = FourStoreTest.GetConnection();
            fourstore.UpdateGraph("http://example.org/4storeTest", ts, null);

            fourstore.LoadGraph(g, "http://example.org/4storeTest");

            Assert.IsTrue(ts.All(t => g.ContainsTriple(t)), "Added Triple should be in the Graph");
        }

        [Test]
        public void StorageFourStoreRemoveTriples()
        {
            StorageFourStoreAddTriples();

            Graph g = new Graph();
            List<Triple> ts = new List<Triple>();
            ts.Add(new Triple(g.CreateUriNode(new Uri("http://example.org/subject")), g.CreateUriNode(new Uri("http://example.org/predicate")), g.CreateUriNode(new Uri("http://example.org/object"))));

            FourStoreConnector fourstore = FourStoreTest.GetConnection();
            fourstore.UpdateGraph("http://example.org/4storeTest", null, ts);

            Thread.Sleep(2500);

            fourstore.LoadGraph(g, "http://example.org/4storeTest");

            Assert.IsTrue(ts.All(t => !g.ContainsTriple(t)), "Removed Triple should not have been in the Graph");
        }

        [Test]
        public void StorageFourStoreUpdate()
        {
            FourStoreConnector fourstore = FourStoreTest.GetConnection();
            fourstore.Update("CREATE SILENT GRAPH <http://example.org/update>; INSERT DATA { GRAPH <http://example.org/update> { <http://example.org/subject> <http://example.org/predicate> <http://example.org/object> } }");

            Graph g = new Graph();
            fourstore.LoadGraph(g, "http://example.org/update");

            Assert.AreEqual(1, g.Triples.Count, "The CREATE GRAPH and INSERT DATA commands should result in 1 Triple in the Graph");

            fourstore.Update("DROP SILENT GRAPH <http://example.org/update>");
            Graph h = new Graph();
            fourstore.LoadGraph(h, "http://example.org/update");

            Assert.IsTrue(h.IsEmpty, "Graph should be empty after the DROP GRAPH update was issued");
            Assert.AreNotEqual(g, h, "Graphs should not be equal");
        }
#endif
    }
}
<|MERGE_RESOLUTION|>--- conflicted
+++ resolved
@@ -1,166 +1,162 @@
-/*
-dotNetRDF is free and open source software licensed under the MIT License
-
------------------------------------------------------------------------------
-
-Copyright (c) 2009-2012 dotNetRDF Project (dotnetrdf-developer@lists.sf.net)
-
-Permission is hereby granted, free of charge, to any person obtaining a copy
-of this software and associated documentation files (the "Software"), to deal
-in the Software without restriction, including without limitation the rights
-to use, copy, modify, merge, publish, distribute, sublicense, and/or sell
-copies of the Software, and to permit persons to whom the Software is furnished
-to do so, subject to the following conditions:
-
-The above copyright notice and this permission notice shall be included in all
-copies or substantial portions of the Software.
-
-THE SOFTWARE IS PROVIDED "AS IS", WITHOUT WARRANTY OF ANY KIND, EXPRESS OR 
-IMPLIED, INCLUDING BUT NOT LIMITED TO THE WARRANTIES OF MERCHANTABILITY, 
-FITNESS FOR A PARTICULAR PURPOSE AND NONINFRINGEMENT. IN NO EVENT SHALL THE
-AUTHORS OR COPYRIGHT HOLDERS BE LIABLE FOR ANY CLAIM, DAMAGES OR OTHER LIABILITY,
-WHETHER IN AN ACTION OF CONTRACT, TORT OR OTHERWISE, ARISING FROM, OUT OF OR IN
-CONNECTION WITH THE SOFTWARE OR THE USE OR OTHER DEALINGS IN THE SOFTWARE.
-*/
-
-using System;
-using System.Text;
-using System.Collections.Generic;
-using System.Linq;
-using System.Threading;
-using NUnit.Framework;
-using VDS.RDF.Parsing;
-using VDS.RDF.Storage;
-using VDS.RDF.Writing.Formatting;
-
-namespace VDS.RDF.Storage
-{
-
-    /// <summary>
-    /// Summary description for FourStoreTest
-    /// </summary>
-    [TestFixture]
-    public class FourStoreTest
-    {
-        private NTriplesFormatter _formatter = new NTriplesFormatter();
-
-        public static FourStoreConnector GetConnection()
-        {
-            if (!TestConfigManager.GetSettingAsBoolean(TestConfigManager.UseFourStore))
-            {
-                Assert.Inconclusive("Test Config marks 4store as unavailable, test cannot be run");
-            }
-            return new FourStoreConnector(TestConfigManager.GetSetting(TestConfigManager.FourStoreServer));
-        }
-
-<<<<<<< HEAD
-#if !NO_SYNC_HTTP // The tests here all use the synchronous API
-
-        [TestMethod]
-=======
-        [Test]
->>>>>>> 2e44fb87
-        public void StorageFourStoreSaveGraph()
-        {
-            Graph g = new Graph();
-            FileLoader.Load(g, "resources\\InferenceTest.ttl");
-            g.BaseUri = new Uri("http://example.org/4storeTest");
-
-            FourStoreConnector fourstore = FourStoreTest.GetConnection();
-            fourstore.SaveGraph(g);
-
-            Graph h = new Graph();
-            fourstore.LoadGraph(h, "http://example.org/4storeTest");
-
-            Assert.AreEqual(g, h, "Graphs should be equal");
-        }
-
-        [Test]
-        public void StorageFourStoreLoadGraph()
-        {
-            StorageFourStoreSaveGraph();
-
-            Graph g = new Graph();
-            FileLoader.Load(g, "resources\\InferenceTest.ttl");
-            g.BaseUri = new Uri("http://example.org/4storeTest");
-
-            FourStoreConnector fourstore = FourStoreTest.GetConnection();
-
-            Graph h = new Graph();
-            fourstore.LoadGraph(h, "http://example.org/4storeTest");
-
-            Assert.AreEqual(g, h, "Graphs should be equal");
-        }
-
-        [Test]
-        public void StorageFourStoreDeleteGraph()
-        {
-            StorageFourStoreSaveGraph();
-
-            FourStoreConnector fourstore = FourStoreTest.GetConnection();
-            fourstore.DeleteGraph("http://example.org/4storeTest");
-
-            Graph g = new Graph();
-            fourstore.LoadGraph(g, "http://example.org/4storeTest");
-
-            Assert.IsTrue(g.IsEmpty, "Graph should be empty as it was deleted from 4store");
-        }
-
-        [Test]
-        public void StorageFourStoreAddTriples()
-        {
-            StorageFourStoreDeleteGraph();
-            StorageFourStoreSaveGraph();
-
-            Graph g = new Graph();
-            List<Triple> ts = new List<Triple>();
-            ts.Add(new Triple(g.CreateUriNode(new Uri("http://example.org/subject")), g.CreateUriNode(new Uri("http://example.org/predicate")), g.CreateUriNode(new Uri("http://example.org/object"))));
-
-            FourStoreConnector fourstore = FourStoreTest.GetConnection();
-            fourstore.UpdateGraph("http://example.org/4storeTest", ts, null);
-
-            fourstore.LoadGraph(g, "http://example.org/4storeTest");
-
-            Assert.IsTrue(ts.All(t => g.ContainsTriple(t)), "Added Triple should be in the Graph");
-        }
-
-        [Test]
-        public void StorageFourStoreRemoveTriples()
-        {
-            StorageFourStoreAddTriples();
-
-            Graph g = new Graph();
-            List<Triple> ts = new List<Triple>();
-            ts.Add(new Triple(g.CreateUriNode(new Uri("http://example.org/subject")), g.CreateUriNode(new Uri("http://example.org/predicate")), g.CreateUriNode(new Uri("http://example.org/object"))));
-
-            FourStoreConnector fourstore = FourStoreTest.GetConnection();
-            fourstore.UpdateGraph("http://example.org/4storeTest", null, ts);
-
-            Thread.Sleep(2500);
-
-            fourstore.LoadGraph(g, "http://example.org/4storeTest");
-
-            Assert.IsTrue(ts.All(t => !g.ContainsTriple(t)), "Removed Triple should not have been in the Graph");
-        }
-
-        [Test]
-        public void StorageFourStoreUpdate()
-        {
-            FourStoreConnector fourstore = FourStoreTest.GetConnection();
-            fourstore.Update("CREATE SILENT GRAPH <http://example.org/update>; INSERT DATA { GRAPH <http://example.org/update> { <http://example.org/subject> <http://example.org/predicate> <http://example.org/object> } }");
-
-            Graph g = new Graph();
-            fourstore.LoadGraph(g, "http://example.org/update");
-
-            Assert.AreEqual(1, g.Triples.Count, "The CREATE GRAPH and INSERT DATA commands should result in 1 Triple in the Graph");
-
-            fourstore.Update("DROP SILENT GRAPH <http://example.org/update>");
-            Graph h = new Graph();
-            fourstore.LoadGraph(h, "http://example.org/update");
-
-            Assert.IsTrue(h.IsEmpty, "Graph should be empty after the DROP GRAPH update was issued");
-            Assert.AreNotEqual(g, h, "Graphs should not be equal");
-        }
-#endif
-    }
-}
+/*
+dotNetRDF is free and open source software licensed under the MIT License
+
+-----------------------------------------------------------------------------
+
+Copyright (c) 2009-2012 dotNetRDF Project (dotnetrdf-developer@lists.sf.net)
+
+Permission is hereby granted, free of charge, to any person obtaining a copy
+of this software and associated documentation files (the "Software"), to deal
+in the Software without restriction, including without limitation the rights
+to use, copy, modify, merge, publish, distribute, sublicense, and/or sell
+copies of the Software, and to permit persons to whom the Software is furnished
+to do so, subject to the following conditions:
+
+The above copyright notice and this permission notice shall be included in all
+copies or substantial portions of the Software.
+
+THE SOFTWARE IS PROVIDED "AS IS", WITHOUT WARRANTY OF ANY KIND, EXPRESS OR 
+IMPLIED, INCLUDING BUT NOT LIMITED TO THE WARRANTIES OF MERCHANTABILITY, 
+FITNESS FOR A PARTICULAR PURPOSE AND NONINFRINGEMENT. IN NO EVENT SHALL THE
+AUTHORS OR COPYRIGHT HOLDERS BE LIABLE FOR ANY CLAIM, DAMAGES OR OTHER LIABILITY,
+WHETHER IN AN ACTION OF CONTRACT, TORT OR OTHERWISE, ARISING FROM, OUT OF OR IN
+CONNECTION WITH THE SOFTWARE OR THE USE OR OTHER DEALINGS IN THE SOFTWARE.
+*/
+
+using System;
+using System.Text;
+using System.Collections.Generic;
+using System.Linq;
+using System.Threading;
+using NUnit.Framework;
+using VDS.RDF.Parsing;
+using VDS.RDF.Storage;
+using VDS.RDF.Writing.Formatting;
+
+namespace VDS.RDF.Storage
+{
+
+    /// <summary>
+    /// Summary description for FourStoreTest
+    /// </summary>
+    [TestFixture]
+    public class FourStoreTest
+    {
+        private NTriplesFormatter _formatter = new NTriplesFormatter();
+
+        public static FourStoreConnector GetConnection()
+        {
+            if (!TestConfigManager.GetSettingAsBoolean(TestConfigManager.UseFourStore))
+            {
+                Assert.Inconclusive("Test Config marks 4store as unavailable, test cannot be run");
+            }
+            return new FourStoreConnector(TestConfigManager.GetSetting(TestConfigManager.FourStoreServer));
+        }
+
+#if !NO_SYNC_HTTP // The tests here all use the synchronous API
+        [Test]
+
+        public void StorageFourStoreSaveGraph()
+        {
+            Graph g = new Graph();
+            FileLoader.Load(g, "resources\\InferenceTest.ttl");
+            g.BaseUri = new Uri("http://example.org/4storeTest");
+
+            FourStoreConnector fourstore = FourStoreTest.GetConnection();
+            fourstore.SaveGraph(g);
+
+            Graph h = new Graph();
+            fourstore.LoadGraph(h, "http://example.org/4storeTest");
+
+            Assert.AreEqual(g, h, "Graphs should be equal");
+        }
+
+        [Test]
+        public void StorageFourStoreLoadGraph()
+        {
+            StorageFourStoreSaveGraph();
+
+            Graph g = new Graph();
+            FileLoader.Load(g, "resources\\InferenceTest.ttl");
+            g.BaseUri = new Uri("http://example.org/4storeTest");
+
+            FourStoreConnector fourstore = FourStoreTest.GetConnection();
+
+            Graph h = new Graph();
+            fourstore.LoadGraph(h, "http://example.org/4storeTest");
+
+            Assert.AreEqual(g, h, "Graphs should be equal");
+        }
+
+        [Test]
+        public void StorageFourStoreDeleteGraph()
+        {
+            StorageFourStoreSaveGraph();
+
+            FourStoreConnector fourstore = FourStoreTest.GetConnection();
+            fourstore.DeleteGraph("http://example.org/4storeTest");
+
+            Graph g = new Graph();
+            fourstore.LoadGraph(g, "http://example.org/4storeTest");
+
+            Assert.IsTrue(g.IsEmpty, "Graph should be empty as it was deleted from 4store");
+        }
+
+        [Test]
+        public void StorageFourStoreAddTriples()
+        {
+            StorageFourStoreDeleteGraph();
+            StorageFourStoreSaveGraph();
+
+            Graph g = new Graph();
+            List<Triple> ts = new List<Triple>();
+            ts.Add(new Triple(g.CreateUriNode(new Uri("http://example.org/subject")), g.CreateUriNode(new Uri("http://example.org/predicate")), g.CreateUriNode(new Uri("http://example.org/object"))));
+
+            FourStoreConnector fourstore = FourStoreTest.GetConnection();
+            fourstore.UpdateGraph("http://example.org/4storeTest", ts, null);
+
+            fourstore.LoadGraph(g, "http://example.org/4storeTest");
+
+            Assert.IsTrue(ts.All(t => g.ContainsTriple(t)), "Added Triple should be in the Graph");
+        }
+
+        [Test]
+        public void StorageFourStoreRemoveTriples()
+        {
+            StorageFourStoreAddTriples();
+
+            Graph g = new Graph();
+            List<Triple> ts = new List<Triple>();
+            ts.Add(new Triple(g.CreateUriNode(new Uri("http://example.org/subject")), g.CreateUriNode(new Uri("http://example.org/predicate")), g.CreateUriNode(new Uri("http://example.org/object"))));
+
+            FourStoreConnector fourstore = FourStoreTest.GetConnection();
+            fourstore.UpdateGraph("http://example.org/4storeTest", null, ts);
+
+            Thread.Sleep(2500);
+
+            fourstore.LoadGraph(g, "http://example.org/4storeTest");
+
+            Assert.IsTrue(ts.All(t => !g.ContainsTriple(t)), "Removed Triple should not have been in the Graph");
+        }
+
+        [Test]
+        public void StorageFourStoreUpdate()
+        {
+            FourStoreConnector fourstore = FourStoreTest.GetConnection();
+            fourstore.Update("CREATE SILENT GRAPH <http://example.org/update>; INSERT DATA { GRAPH <http://example.org/update> { <http://example.org/subject> <http://example.org/predicate> <http://example.org/object> } }");
+
+            Graph g = new Graph();
+            fourstore.LoadGraph(g, "http://example.org/update");
+
+            Assert.AreEqual(1, g.Triples.Count, "The CREATE GRAPH and INSERT DATA commands should result in 1 Triple in the Graph");
+
+            fourstore.Update("DROP SILENT GRAPH <http://example.org/update>");
+            Graph h = new Graph();
+            fourstore.LoadGraph(h, "http://example.org/update");
+
+            Assert.IsTrue(h.IsEmpty, "Graph should be empty after the DROP GRAPH update was issued");
+            Assert.AreNotEqual(g, h, "Graphs should not be equal");
+        }
+#endif
+    }
+}