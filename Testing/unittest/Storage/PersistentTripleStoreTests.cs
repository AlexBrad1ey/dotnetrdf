/*
dotNetRDF is free and open source software licensed under the MIT License

-----------------------------------------------------------------------------

Copyright (c) 2009-2012 dotNetRDF Project (dotnetrdf-developer@lists.sf.net)

Permission is hereby granted, free of charge, to any person obtaining a copy
of this software and associated documentation files (the "Software"), to deal
in the Software without restriction, including without limitation the rights
to use, copy, modify, merge, publish, distribute, sublicense, and/or sell
copies of the Software, and to permit persons to whom the Software is furnished
to do so, subject to the following conditions:

The above copyright notice and this permission notice shall be included in all
copies or substantial portions of the Software.

THE SOFTWARE IS PROVIDED "AS IS", WITHOUT WARRANTY OF ANY KIND, EXPRESS OR 
IMPLIED, INCLUDING BUT NOT LIMITED TO THE WARRANTIES OF MERCHANTABILITY, 
FITNESS FOR A PARTICULAR PURPOSE AND NONINFRINGEMENT. IN NO EVENT SHALL THE
AUTHORS OR COPYRIGHT HOLDERS BE LIABLE FOR ANY CLAIM, DAMAGES OR OTHER LIABILITY,
WHETHER IN AN ACTION OF CONTRACT, TORT OR OTHERWISE, ARISING FROM, OUT OF OR IN
CONNECTION WITH THE SOFTWARE OR THE USE OR OTHER DEALINGS IN THE SOFTWARE.
*/

using System;
using System.Collections.Generic;
using System.Linq;
using System.Text;
using System.Threading;
using NUnit.Framework;
using VDS.RDF.Parsing.Handlers;
using VDS.RDF.Query;
using VDS.RDF.Storage;
using VDS.RDF.Update;

namespace VDS.RDF.Storage
{
    [TestFixture]
    public class PersistentTripleStoreTests
    {
        private const String TestGraphUri1 = "http://example.org/persistence/graphs/1",
                             TestGraphUri2 = "http://example.org/persistence/graphs/2",
                             TestGraphUri3 = "http://example.org/persistence/graphs/3";

        private void EnsureTestDataset(IStorageProvider manager)
        {
            Graph g = new Graph();
            g.LoadFromEmbeddedResource("VDS.RDF.Configuration.configuration.ttl");
            g.BaseUri = new Uri(TestGraphUri1);
            g.Retract(g.Triples.Where(t => !t.IsGroundTriple).ToList());
            manager.SaveGraph(g);

            g = new Graph();
            g.LoadFromFile("resources\\InferenceTest.ttl");
            g.BaseUri = new Uri(TestGraphUri2);
            g.Retract(g.Triples.Where(t => !t.IsGroundTriple).ToList());
            manager.SaveGraph(g);

            g = new Graph();
            g.LoadFromEmbeddedResource("VDS.RDF.Query.Optimisation.OptimiserStats.ttl");
            g.BaseUri = new Uri(TestGraphUri3);
            g.Retract(g.Triples.Where(t => !t.IsGroundTriple).ToList());
            manager.SaveGraph(g);
        }

        private void EnsureGraphDeleted(IStorageProvider manager, Uri graphUri)
        {
            if (manager.DeleteSupported)
            {
                manager.DeleteGraph(graphUri);
            }
            else
            {
                Assert.Inconclusive("Unable to conduct this test as it requires ensuring a Graph is deleted from the underlying store which the IStorageProvider instance does not support");
            }
        }

        [Test,ExpectedException(typeof(ArgumentNullException))]
        public void StoragePersistentTripleStoreBadInstantiation()
        {
            PersistentTripleStore store = new PersistentTripleStore(null);
        }

        #region Contains Tests

        private void TestContains(IStorageProvider manager)
        {
            this.EnsureTestDataset(manager);

            PersistentTripleStore store = new PersistentTripleStore(manager);
            try
            {
                Assert.IsTrue(store.HasGraph(new Uri(TestGraphUri1)), "URI 1 should return true for HasGraph()");
                Assert.IsTrue(store.Graphs.Contains(new Uri(TestGraphUri1)), "URI 1 should return true for Graphs.Contains()");
                Assert.IsTrue(store.HasGraph(new Uri(TestGraphUri2)), "URI 2 should return true for HasGraph()");
                Assert.IsTrue(store.Graphs.Contains(new Uri(TestGraphUri2)), "URI 2 should return true for Graphs.Contains()");
                Assert.IsTrue(store.HasGraph(new Uri(TestGraphUri3)), "URI 3 should return true for HasGraph()");
                Assert.IsTrue(store.Graphs.Contains(new Uri(TestGraphUri3)), "URI 3 should return true for Graphs.Contains()");

                Uri noSuchThing = new Uri("http://example.org/persistence/graphs/noSuchGraph");
                Assert.IsFalse(store.HasGraph(noSuchThing), "Bad URI should return false for HasGraph()");
                Assert.IsFalse(store.Graphs.Contains(noSuchThing), "Bad URI should return false for Graphs.Contains()");

            }
            finally
            {
                store.Dispose();
            }
        }

        [Test]
        public void StoragePersistentTripleStoreMemContains()
        {
            InMemoryManager manager = new InMemoryManager();
            this.TestContains(manager);
        }

<<<<<<< HEAD
#if !NO_SYNC_HTTP // Test requires synchronous APIs
        [TestMethod]
=======
        [Test]
>>>>>>> 2e44fb87
        public void StoragePersistentTripleStoreFusekiContains()
        {
            FusekiConnector fuseki = FusekiTest.GetConnection();
            this.TestContains(fuseki);
        }
#endif

<<<<<<< HEAD
#if !PORTABLE // No VirutousoManager in PCL
        [TestMethod]
=======
        [Test]
>>>>>>> 2e44fb87
        public void StoragePersistentTripleStoreVirtuosoContains()
        {
            VirtuosoManager virtuoso = VirtuosoTest.GetConnection();
            this.TestContains(virtuoso);
        }
#endif

        #endregion

        #region Get Graph Tests

        private void TestGetGraph(IStorageProvider manager)
        {
            this.EnsureTestDataset(manager);

            PersistentTripleStore store = new PersistentTripleStore(manager);
            try
            {
                Graph aExpected = new Graph();
                aExpected.LoadFromEmbeddedResource("VDS.RDF.Configuration.configuration.ttl");
                aExpected.Retract(aExpected.Triples.Where(t => !t.IsGroundTriple).ToList());
                aExpected.BaseUri = new Uri(TestGraphUri1);
                IGraph aActual = store[aExpected.BaseUri];
                Assert.AreEqual(aExpected, aActual, "Graph 1 should be equal when retrieved using Graph()");
                aActual = store.Graphs[aExpected.BaseUri];
                Assert.AreEqual(aExpected, aActual, "Graph 1 should be equal when retrieved using Graphs[]");

                Graph bExpected = new Graph();
                bExpected.LoadFromFile("resources\\InferenceTest.ttl");
                bExpected.Retract(bExpected.Triples.Where(t => !t.IsGroundTriple).ToList());
                bExpected.BaseUri = new Uri(TestGraphUri2);
                IGraph bActual = store[bExpected.BaseUri];
                Assert.AreEqual(bExpected, bActual, "Graph 2 should be equal when retrieved using Graph()");
                bActual = store.Graphs[bExpected.BaseUri];
                Assert.AreEqual(bExpected, bActual, "Graph 2 should be equal when retrieved using Graphs[]");

                Graph cExpected = new Graph();
                cExpected.LoadFromEmbeddedResource("VDS.RDF.Query.Optimisation.OptimiserStats.ttl");
                cExpected.Retract(cExpected.Triples.Where(t => !t.IsGroundTriple).ToList());
                cExpected.BaseUri = new Uri(TestGraphUri3);
                IGraph cActual = store[cExpected.BaseUri];
                Assert.AreEqual(cExpected, cActual, "Graph 3 should be equal when retrieved using Graph()");
                cActual = store.Graphs[cExpected.BaseUri];
                Assert.AreEqual(cExpected, cActual, "Graph 3 should be equal when retrieved using Graphs[]");
            }
            finally
            {
                store.Dispose();
            }
        }

        [Test]
        public void StoragePersistentTripleStoreMemGetGraph()
        {
            InMemoryManager manager = new InMemoryManager();
            this.TestGetGraph(manager);
        }

<<<<<<< HEAD

#if !NO_SYNC_HTTP
        [TestMethod]
=======
        [Test]
>>>>>>> 2e44fb87
        public void StoragePersistentTripleStoreFusekiGetGraph()
        {
            FusekiConnector fuseki = FusekiTest.GetConnection();
            this.TestGetGraph(fuseki);
        }
#endif

<<<<<<< HEAD
#if !PORTABLE
        [TestMethod]
=======
        [Test]
>>>>>>> 2e44fb87
        public void StoragePersistentTripleStoreVirtuosoGetGraph()
        {
            VirtuosoManager virtuoso = VirtuosoTest.GetConnection();
            this.TestGetGraph(virtuoso);
        }
#endif
        #endregion

        #region Add Triples Tests

        private void TestAddTriplesFlushed(IStorageProvider manager)
        {
            this.EnsureGraphDeleted(manager, new Uri(TestGraphUri1));
            this.EnsureTestDataset(manager);

            PersistentTripleStore store = new PersistentTripleStore(manager);
            try
            {
                IGraph g = store[new Uri(TestGraphUri1)];

                Triple toAdd = new Triple(g.CreateUriNode(new Uri("http://example.org/subject")), g.CreateUriNode(new Uri("http://example.org/predicate")), g.CreateUriNode(new Uri("http://example.org/object")));
                g.Assert(toAdd);

                Assert.IsTrue(g.ContainsTriple(toAdd), "Added triple should be present in in-memory view prior to Flush/Discard");
                Graph h = new Graph();
                manager.LoadGraph(h, g.BaseUri);
                Assert.IsFalse(h.ContainsTriple(toAdd), "Added triple should not be present in underlying store prior to Flush/Discard");

                store.Flush();

                Assert.IsTrue(g.ContainsTriple(toAdd), "Added triple should be present in in-memory view after Flush");
                h = new Graph();
                manager.LoadGraph(h, g.BaseUri);
                Assert.IsTrue(h.ContainsTriple(toAdd), "Added triple should be present in underlying store after Flush");
            }
            finally
            {
                store.Dispose();
            }
        }

        [Test]
        public void StoragePersistentTripleStoreMemAddTriplesFlushed()
        {
            InMemoryManager manager = new InMemoryManager();
            this.TestAddTriplesFlushed(manager);
        }

<<<<<<< HEAD
#if !NO_SYNC_HTTP
        [TestMethod]
=======
        [Test]
>>>>>>> 2e44fb87
        public void StoragePersistentTripleStoreFusekiAddTriplesFlushed()
        {
            FusekiConnector fuseki = FusekiTest.GetConnection();
            this.TestAddTriplesFlushed(fuseki);
        }
#endif

<<<<<<< HEAD
#if !PORTABLE
        [TestMethod]
=======
        [Test]
>>>>>>> 2e44fb87
        public void StoragePersistentTripleStoreVirtuosoAddTriplesFlushed()
        {
            VirtuosoManager virtuoso = VirtuosoTest.GetConnection();
            this.TestAddTriplesFlushed(virtuoso);
        }
#endif

        private void TestAddTriplesDiscarded(IStorageProvider manager)
        {
            this.EnsureGraphDeleted(manager, new Uri(TestGraphUri1));
            this.EnsureTestDataset(manager);

            PersistentTripleStore store = new PersistentTripleStore(manager);
            try
            {
                IGraph g = store[new Uri(TestGraphUri1)];

                Triple toAdd = new Triple(g.CreateUriNode(new Uri("http://example.org/subject")), g.CreateUriNode(new Uri("http://example.org/predicate")), g.CreateUriNode(new Uri("http://example.org/object")));
                g.Assert(toAdd);

                Assert.IsTrue(g.ContainsTriple(toAdd), "Added triple should be present in in-memory view prior to Flush/Discard");
                Graph h = new Graph();
                manager.LoadGraph(h, g.BaseUri);
                Assert.IsFalse(h.ContainsTriple(toAdd), "Added triple should not be present in underlying store prior to Flush/Discard");

                store.Discard();

                Assert.IsFalse(g.ContainsTriple(toAdd), "Added triple should not be present in in-memory view after Discard");
                h = new Graph();
                manager.LoadGraph(h, g.BaseUri);
                Assert.IsFalse(h.ContainsTriple(toAdd), "Added triple should not be present in underlying store after Discard");
            }
            finally
            {
                store.Dispose();
            }
        }

        [Test]
        public void StoragePersistentTripleStoreMemAddTriplesDiscarded()
        {
            InMemoryManager manager = new InMemoryManager();
            this.TestAddTriplesDiscarded(manager);
        }

<<<<<<< HEAD
#if !NO_SYNC_HTTP
        [TestMethod]
=======
        [Test]
>>>>>>> 2e44fb87
        public void StoragePersistentTripleStoreFusekiAddTriplesDiscarded()
        {
            FusekiConnector fuseki = FusekiTest.GetConnection();
            this.TestAddTriplesDiscarded(fuseki);
        }
#endif

<<<<<<< HEAD
#if !PORTABLE
        [TestMethod]
=======
        [Test]
>>>>>>> 2e44fb87
        public void StoragePersistentTripleStoreVirtuosoAddTriplesDiscarded()
        {
            VirtuosoManager virtuoso = VirtuosoTest.GetConnection();
            this.TestAddTriplesDiscarded(virtuoso);
        }
#endif

        #endregion

        #region Remove Triples Tests

        private void TestRemoveTriplesFlushed(IStorageProvider manager)
        {
            this.EnsureTestDataset(manager);

            PersistentTripleStore store = new PersistentTripleStore(manager);
            try
            {
                IGraph g = store[new Uri(TestGraphUri1)];

                INode rdfType = g.CreateUriNode(new Uri(NamespaceMapper.RDF + "type"));
                g.Retract(g.GetTriplesWithPredicate(rdfType).ToList());

                Assert.IsFalse(g.GetTriplesWithPredicate(rdfType).Any(), "Removed triples should not be present in in-memory view prior to Flush/Discard");
                Graph h = new Graph();
                manager.LoadGraph(h, g.BaseUri);
                Assert.IsTrue(h.GetTriplesWithPredicate(rdfType).Any(), "Removed triples should still be present in underlying store prior to Flush/Discard");

                store.Flush();

                Assert.IsFalse(g.GetTriplesWithPredicate(rdfType).Any(), "Removed triples should not be present in in-memory view after Flush");
                h = new Graph();
                manager.LoadGraph(h, g.BaseUri);
                Assert.IsFalse(h.GetTriplesWithPredicate(rdfType).Any(), "Removed triples should no longer be present in underlying store after Flush");

            }
            finally
            {
                store.Dispose();
            }
        }

        [Test]
        public void StoragePersistentTripleStoreMemRemoveTriplesFlushed()
        {
            InMemoryManager manager = new InMemoryManager();
            this.TestRemoveTriplesFlushed(manager);
        }

<<<<<<< HEAD
#if !NO_SYNC_HTTP
        [TestMethod]
=======
        [Test]
>>>>>>> 2e44fb87
        public void StoragePersistentTripleStoreFusekiRemoveTriplesFlushed()
        {
            FusekiConnector fuseki = FusekiTest.GetConnection();
            this.TestRemoveTriplesFlushed(fuseki);
        }
#endif

<<<<<<< HEAD
#if !PORTABLE
        [TestMethod]
=======
        [Test]
>>>>>>> 2e44fb87
        public void StoragePersistentTripleStoreVirtuosoRemoveTriplesFlushed()
        {
            VirtuosoManager virtuoso = VirtuosoTest.GetConnection();
            this.TestRemoveTriplesFlushed(virtuoso);
        }
#endif
        private void TestRemoveTriplesDiscarded(IStorageProvider manager)
        {
            this.EnsureTestDataset(manager);

            PersistentTripleStore store = new PersistentTripleStore(manager);
            try
            {
                IGraph g = store[new Uri(TestGraphUri1)];

                INode rdfType = g.CreateUriNode(new Uri(NamespaceMapper.RDF + "type"));
                g.Retract(g.GetTriplesWithPredicate(rdfType).ToList());

                Assert.IsFalse(g.GetTriplesWithPredicate(rdfType).Any(), "Removed triples should not be present in in-memory view prior to Flush/Discard");
                Graph h = new Graph();
                manager.LoadGraph(h, g.BaseUri);
                Assert.IsTrue(h.GetTriplesWithPredicate(rdfType).Any(), "Removed triples should still be present in underlying store prior to Flush/Discard");

                store.Discard();

                Assert.IsTrue(g.GetTriplesWithPredicate(rdfType).Any(), "Removed triples should now be present in in-memory view after Discard");
                h = new Graph();
                manager.LoadGraph(h, g.BaseUri);
                Assert.IsTrue(h.GetTriplesWithPredicate(rdfType).Any(), "Removed triples should still be present in underlying store after Discard");

            }
            finally
            {
                store.Dispose();
            }
        }

        [Test]
        public void StoragePersistentTripleStoreMemRemoveTriplesDiscarded()
        {
            InMemoryManager manager = new InMemoryManager();
            this.TestRemoveTriplesDiscarded(manager);
        }

<<<<<<< HEAD
#if !NO_SYNC_HTTP
        [TestMethod]
=======
        [Test]
>>>>>>> 2e44fb87
        public void StoragePersistentTripleStoreFusekiRemoveTriplesDiscarded()
        {
            FusekiConnector fuseki = FusekiTest.GetConnection();
            this.TestRemoveTriplesDiscarded(fuseki);
        }
#endif

<<<<<<< HEAD
#if !PORTABLE
        [TestMethod]
=======
        [Test]
>>>>>>> 2e44fb87
        public void StoragePersistentTripleStoreVirtuosoRemoveTriplesDiscarded()
        {
            VirtuosoManager virtuoso = VirtuosoTest.GetConnection();
            this.TestRemoveTriplesDiscarded(virtuoso);
        }
#endif

        #endregion

        #region Add Graph Tests

        private void TestAddGraphFlushed(IStorageProvider manager)
        {
            this.EnsureTestDataset(manager);

            PersistentTripleStore store = new PersistentTripleStore(manager);
            try
            {
                Graph g = new Graph();
                g.BaseUri = new Uri("http://example.org/persistence/graphs/added/flushed");
                this.EnsureGraphDeleted(manager, g.BaseUri);
                g.Assert(g.CreateUriNode("rdf:subject"), g.CreateUriNode("rdf:predicate"), g.CreateUriNode("rdf:object"));
                store.Add(g);

                Assert.IsTrue(store.HasGraph(g.BaseUri), "Newly added graph should exist in in-memory view of store");
                Assert.IsFalse(manager.ListGraphs().Contains(g.BaseUri), "Newly added graph should not yet exist in underlying store");

                store.Flush();

                Assert.IsTrue(manager.ListGraphs().Contains(g.BaseUri), "After Flush() is called added graph should exist in underlying store");
            }
            finally
            {
                store.Dispose();
            }
        }

        [Test]
        public void StoragePersistentTripleStoreMemAddGraphFlushed()
        {
            InMemoryManager manager = new InMemoryManager();
            this.TestAddGraphFlushed(manager);
        }

<<<<<<< HEAD
#if !NO_SYNC_HTTP
        [TestMethod]
=======
        [Test]
>>>>>>> 2e44fb87
        public void StoragePersistentTripleStoreFusekiAddGraphFlushed()
        {
            FusekiConnector fuseki = FusekiTest.GetConnection();
            this.TestAddGraphFlushed(fuseki);
        }
#endif

<<<<<<< HEAD
#if !PORTABLE
        [TestMethod]
=======
        [Test]
>>>>>>> 2e44fb87
        public void StoragePersistentTripleStoreVirtuosoAddGraphFlushed()
        {
            VirtuosoManager virtuoso = VirtuosoTest.GetConnection();
            this.TestAddGraphFlushed(virtuoso);
        }
#endif
        private void TestAddGraphDiscarded(IStorageProvider manager)
        {
            this.EnsureTestDataset(manager);

            PersistentTripleStore store = new PersistentTripleStore(manager);
            try
            {
                Graph g = new Graph();
                g.BaseUri = new Uri("http://example.org/persistence/graphs/added/discarded");
                this.EnsureGraphDeleted(manager, g.BaseUri);
                g.Assert(g.CreateUriNode("rdf:subject"), g.CreateUriNode("rdf:predicate"), g.CreateUriNode("rdf:object"));
                store.Add(g);

                Assert.IsTrue(store.HasGraph(g.BaseUri), "Newly added graph should exist in in-memory view of store");
                Assert.IsFalse(manager.ListGraphs().Contains(g.BaseUri), "Newly added graph should not yet exist in underlying store");

                store.Discard();

                Graph h = new Graph();
                try
                {
                    manager.LoadGraph(h, g.BaseUri);
                }
                catch
                {
                    //No catch needed
                }
                Assert.IsTrue(h.IsEmpty, "After Discard() is called a graph may exist in the underlying store but it MUST be empty");
            }
            finally
            {
                store.Dispose();
            }
        }

        [Test]
        public void StoragePersistentTripleStoreMemAddGraphDiscarded()
        {
            InMemoryManager manager = new InMemoryManager();
            this.TestAddGraphDiscarded(manager);
        }

<<<<<<< HEAD
#if !NO_SYNC_HTTP
        [TestMethod]
=======
        [Test]
>>>>>>> 2e44fb87
        public void StoragePersistentTripleStoreFusekiAddGraphDiscarded()
        {
            FusekiConnector fuseki = FusekiTest.GetConnection();
            this.TestAddGraphDiscarded(fuseki);
        }
#endif

<<<<<<< HEAD
#if !PORTABLE // No VirtuosoManager in PCL
        [TestMethod]
=======
        [Test]
>>>>>>> 2e44fb87
        public void StoragePersistentTripleStoreVirtuosoAddGraphDiscarded()
        {
            VirtuosoManager virtuoso = VirtuosoTest.GetConnection();
            this.TestAddGraphDiscarded(virtuoso);
        }
#endif

        #endregion

        #region Remove Graph Tests

        private void TestRemoveGraphFlushed(IStorageProvider manager)
        {
            this.EnsureTestDataset(manager);

            PersistentTripleStore store = new PersistentTripleStore(manager);
            try
            {
                Uri toRemove = new Uri(TestGraphUri1);
                Assert.IsTrue(store.HasGraph(toRemove), "In-memory view should contain the Graph we wish to remove");

                store.Remove(toRemove);
                Assert.IsFalse(store.HasGraph(toRemove), "In-memory view should no longer contain the Graph we removed prior to the Flush/Discard operation");
                store.Flush();

                Assert.IsFalse(store.HasGraph(toRemove), "In-Memory view should no longer contain the Graph we removed after Flushing");
                AnyHandler handler = new AnyHandler();
                try
                {
                    manager.LoadGraph(handler, toRemove);
                }
                catch
                {

                }
                Assert.IsFalse(handler.Any, "Attempting to load Graph from underlying store should return nothing after the Flush() operation");
            }
            finally
            {
                store.Dispose();
            }
        }

        [Test]
        public void StoragePersistentTripleStoreMemRemoveGraphFlushed()
        {
            InMemoryManager manager = new InMemoryManager();
            this.TestRemoveGraphFlushed(manager);
        }

<<<<<<< HEAD
#if !NO_SYNC_HTTP
        [TestMethod]
=======
        [Test]
>>>>>>> 2e44fb87
        public void StoragePersistentTripleStoreFusekiRemoveGraphFlushed()
        {
            FusekiConnector fuseki = FusekiTest.GetConnection();
            this.TestRemoveGraphFlushed(fuseki);
        }
#endif

<<<<<<< HEAD
#if !PORTABLE // No VirtuosoManager in PCL
        [TestMethod]
=======
        [Test]
>>>>>>> 2e44fb87
        public void StoragePersistentTripleStoreVirtuosoRemoveGraphFlushed()
        {
            VirtuosoManager virtuoso = VirtuosoTest.GetConnection();
            this.TestRemoveGraphFlushed(virtuoso);
        }
#endif

        private void TestRemoveGraphDiscarded(IStorageProvider manager)
        {
            this.EnsureTestDataset(manager);

            PersistentTripleStore store = new PersistentTripleStore(manager);
            try
            {
                Uri toRemove = new Uri(TestGraphUri1);
                Assert.IsTrue(store.HasGraph(toRemove), "In-memory view should contain the Graph we wish to remove");

                store.Remove(toRemove);
                Assert.IsFalse(store.HasGraph(toRemove), "In-memory view should no longer contain the Graph we removed prior to the Flush/Discard operation");
                store.Discard();

                Assert.IsTrue(store.HasGraph(toRemove), "In-Memory view should still contain the Graph we removed as we Discarded that change");
                AnyHandler handler = new AnyHandler();
                manager.LoadGraph(handler, toRemove);
                Assert.IsTrue(handler.Any, "Attempting to load Graph from underlying store should return something as the Discard() prevented the removal being persisted");
            }
            finally
            {
                store.Dispose();
            }
        }

        [Test]
        public void StoragePersistentTripleStoreMemRemoveGraphDiscarded()
        {
            InMemoryManager manager = new InMemoryManager();
            this.TestRemoveGraphDiscarded(manager);
        }

<<<<<<< HEAD
#if !NO_SYNC_HTTP
        [TestMethod]
=======
        [Test]
>>>>>>> 2e44fb87
        public void StoragePersistentTripleStoreFusekiRemoveGraphDiscarded()
        {
            FusekiConnector fuseki = FusekiTest.GetConnection();
            this.TestRemoveGraphDiscarded(fuseki);
        }
#endif

<<<<<<< HEAD
#if !PORTABLE // No VirtuosoManager in PCL
        [TestMethod]
=======
        [Test]
>>>>>>> 2e44fb87
        public void StoragePersistentTripleStoreVirtuosoRemoveGraphDiscarded()
        {
            VirtuosoManager virtuoso = VirtuosoTest.GetConnection();
            this.TestRemoveGraphDiscarded(virtuoso);
        }
#endif
        #endregion

        #region Add then Remove Graph Sequencing Tests

        private void TestAddThenRemoveGraphFlushed(IStorageProvider manager)
        {
            this.EnsureTestDataset(manager);

            PersistentTripleStore store = new PersistentTripleStore(manager);
            try
            {
                Graph g = new Graph();
                g.BaseUri = new Uri("http://example.org/persistence/graphs/added/flushed");
                this.EnsureGraphDeleted(manager, g.BaseUri);
                g.Assert(g.CreateUriNode("rdf:subject"), g.CreateUriNode("rdf:predicate"), g.CreateUriNode("rdf:object"));
                store.Add(g);

                Assert.IsTrue(store.HasGraph(g.BaseUri), "Newly added graph should exist in in-memory view of store");
                Assert.IsFalse(manager.ListGraphs().Contains(g.BaseUri), "Newly added graph should not yet exist in underlying store");

                store.Remove(g.BaseUri);
                Assert.IsFalse(store.HasGraph(g.BaseUri), "Graph then removed before Flush/Discard() should no longer exist in in-memory view of store");
                Assert.IsFalse(manager.ListGraphs().Contains(g.BaseUri), "Graph then removed should still not exist in underlying store");

                store.Flush();

                Assert.IsFalse(store.HasGraph(g.BaseUri), "After Flush() is called graph should not exist in in-memory view of store");
                Assert.IsFalse(manager.ListGraphs().Contains(g.BaseUri), "After Flush() is called added then removed graph should not exist in underlying store");
            }
            finally
            {
                store.Dispose();
            }
        }

        [Test]
        public void StoragePersistentTripleStoreMemAddThenRemoveGraphFlushed()
        {
            InMemoryManager manager = new InMemoryManager();
            this.TestAddThenRemoveGraphFlushed(manager);
        }

<<<<<<< HEAD
#if !NO_SYNC_HTTP
        [TestMethod]
=======
        [Test]
>>>>>>> 2e44fb87
        public void StoragePersistentTripleStoreFusekiAddThenRemoveGraphFlushed()
        {
            FusekiConnector fuseki = FusekiTest.GetConnection();
            this.TestAddThenRemoveGraphFlushed(fuseki);
        }
#endif

<<<<<<< HEAD
#if !PORTABLE // No VirtuosoManager in PCL
        [TestMethod]
=======
        [Test]
>>>>>>> 2e44fb87
        public void StoragePersistentTripleStoreVirtuosoAddThenRemoveGraphFlushed()
        {
            VirtuosoManager virtuoso = VirtuosoTest.GetConnection();
            this.TestAddThenRemoveGraphFlushed(virtuoso);
        }
#endif

        private void TestAddThenRemoveGraphDiscarded(IStorageProvider manager)
        {
            this.EnsureTestDataset(manager);

            PersistentTripleStore store = new PersistentTripleStore(manager);
            try
            {
                Graph g = new Graph();
                g.BaseUri = new Uri("http://example.org/persistence/graphs/added/discarded");
                this.EnsureGraphDeleted(manager, g.BaseUri);
                g.Assert(g.CreateUriNode("rdf:subject"), g.CreateUriNode("rdf:predicate"), g.CreateUriNode("rdf:object"));
                store.Add(g);

                Assert.IsTrue(store.HasGraph(g.BaseUri), "Newly added graph should exist in in-memory view of store");
                Assert.IsFalse(manager.ListGraphs().Contains(g.BaseUri), "Newly added graph should not yet exist in underlying store");

                store.Remove(g.BaseUri);
                Assert.IsFalse(store.HasGraph(g.BaseUri), "Graph then removed before Flush/Discard() should no longer exist in in-memory view of store");
                Assert.IsFalse(manager.ListGraphs().Contains(g.BaseUri), "Graph then removed should still not exist in underlying store");

                store.Discard();

                Assert.IsFalse(store.HasGraph(g.BaseUri), "After Discard() is called graph should not exist in in-memory view of store");
                Assert.IsFalse(manager.ListGraphs().Contains(g.BaseUri), "After Discard() is called added then removed graph should not exist in underlying store");
            }
            finally
            {
                store.Dispose();
            }
        }

        [Test]
        public void StoragePersistentTripleStoreMemAddThenRemoveGraphDiscarded()
        {
            InMemoryManager manager = new InMemoryManager();
            this.TestAddThenRemoveGraphDiscarded(manager);
        }

<<<<<<< HEAD
#if !NO_SYNC_HTTP
        [TestMethod]
=======
        [Test]
>>>>>>> 2e44fb87
        public void StoragePersistentTripleStoreFusekiAddThenRemoveGraphDiscarded()
        {
            FusekiConnector fuseki = FusekiTest.GetConnection();
            this.TestAddThenRemoveGraphDiscarded(fuseki);
        }
#endif

<<<<<<< HEAD
#if !PORTABLE // No VirtuosoManager in PCL
        [TestMethod]
=======
        [Test]
>>>>>>> 2e44fb87
        public void StoragePersistentTripleStoreVirtuosoAddThenRemoveGraphDiscarded()
        {
            VirtuosoManager virtuoso = VirtuosoTest.GetConnection();
            this.TestAddThenRemoveGraphDiscarded(virtuoso);
        }
#endif
        #endregion

        #region Remove then Add Graph Sequencing Tests

        private void TestRemoveThenAddGraphFlushed(IStorageProvider manager)
        {
            this.EnsureTestDataset(manager);

            PersistentTripleStore store = new PersistentTripleStore(manager);
            try
            {
                Uri toRemove = new Uri(TestGraphUri1);
                IGraph g = store[toRemove];
                Assert.IsTrue(store.HasGraph(toRemove), "In-memory view should contain the Graph we wish to remove");

                store.Remove(toRemove);
                Assert.IsFalse(store.HasGraph(toRemove), "In-memory view should no longer contain the Graph we removed prior to the Flush/Discard operation");

                store.Add(g);
                Assert.IsTrue(store.HasGraph(toRemove), "In-memory should now contain the Graph we added back");

                store.Flush();

                Assert.IsTrue(store.HasGraph(toRemove), "In-Memory view should still contain the Graph we added back after Flushing");
                AnyHandler handler = new AnyHandler();
                manager.LoadGraph(handler, toRemove);
                Assert.IsTrue(handler.Any, "Attempting to load Graph from underlying store should return something after the Flush() operation since we didn't remove the graph in the end");
            }
            finally
            {
                store.Dispose();
            }
        }

        [Test]
        public void StoragePersistentTripleStoreMemRemoveThenAddGraphFlushed()
        {
            InMemoryManager manager = new InMemoryManager();
            this.TestRemoveThenAddGraphFlushed(manager);
        }

<<<<<<< HEAD
#if !NO_SYNC_HTTP
        [TestMethod]
=======
        [Test]
>>>>>>> 2e44fb87
        public void StoragePersistentTripleStoreFusekiRemoveThenAddGraphFlushed()
        {
            FusekiConnector fuseki = FusekiTest.GetConnection();
            this.TestRemoveThenAddGraphFlushed(fuseki);
        }
#endif

<<<<<<< HEAD
#if !PORTABLE // No VirtuosoManager in PCL
        [TestMethod]
=======
        [Test]
>>>>>>> 2e44fb87
        public void StoragePersistentTripleStoreVirtuosoRemoveThenAddGraphFlushed()
        {
            VirtuosoManager virtuoso = VirtuosoTest.GetConnection();
            this.TestRemoveThenAddGraphFlushed(virtuoso);
        }
#endif

        private void TestRemoveThenAddGraphDiscarded(IStorageProvider manager)
        {
            this.EnsureTestDataset(manager);

            PersistentTripleStore store = new PersistentTripleStore(manager);
            try
            {
                Uri toRemove = new Uri(TestGraphUri1);
                IGraph g = store[toRemove];
                Assert.IsTrue(store.HasGraph(toRemove), "In-memory view should contain the Graph we wish to remove");

                store.Remove(toRemove);
                Assert.IsFalse(store.HasGraph(toRemove), "In-memory view should no longer contain the Graph we removed prior to the Flush/Discard operation");

                store.Add(g);
                Assert.IsTrue(store.HasGraph(toRemove), "In-memory should now contain the Graph we added back");

                store.Discard();

                Assert.IsTrue(store.HasGraph(toRemove), "In-Memory view should still contain the Graph we removed and added back regardless as we Discarded that change");
                AnyHandler handler = new AnyHandler();
                manager.LoadGraph(handler, toRemove);
                Assert.IsTrue(handler.Any, "Attempting to load Graph from underlying store should return something as the Discard() prevented the removal and add back being persisted");
            }
            finally
            {
                store.Dispose();
            }
        }

        [Test]
        public void StoragePersistentTripleStoreMemRemoveThenAddGraphDiscarded()
        {
            InMemoryManager manager = new InMemoryManager();
            this.TestRemoveThenAddGraphDiscarded(manager);
        }

<<<<<<< HEAD
#if !NO_SYNC_HTTP
        [TestMethod]
=======
        [Test]
>>>>>>> 2e44fb87
        public void StoragePersistentTripleStoreFusekiRemoveThenAddGraphDiscarded()
        {
            FusekiConnector fuseki = FusekiTest.GetConnection();
            this.TestRemoveThenAddGraphDiscarded(fuseki);
        }
#endif

<<<<<<< HEAD
#if !PORTABLE // No VirtuosoManager in PCL
        [TestMethod]
=======
        [Test]
>>>>>>> 2e44fb87
        public void StoragePersistentTripleStoreVirtuosoRemoveThenAddGraphDiscarded()
        {
            VirtuosoManager virtuoso = VirtuosoTest.GetConnection();
            this.TestRemoveThenAddGraphDiscarded(virtuoso);
        }
#endif

        #endregion

        #region SPARQL Query Tests

        private void TestQueryUnsynced(IStorageProvider manager)
        {
            this.EnsureTestDataset(manager);

            PersistentTripleStore store = new PersistentTripleStore(manager);
            try
            {
                store.Remove(new Uri(TestGraphUri1));

                store.ExecuteQuery("SELECT * WHERE { ?s ?p ?o }");
            }
            finally
            {
                store.Discard();
                store.Dispose();
            }
        }

        private void TestQuerySelect(IStorageProvider manager, String query)
        {
            this.EnsureTestDataset(manager);

            PersistentTripleStore store = new PersistentTripleStore(manager);
            try
            {
                SparqlResultSet results = store.ExecuteQuery(query) as SparqlResultSet;
                if (results == null) Assert.Fail("Did not get a SPARQL Result Set as expected");

                TestTools.ShowResults(results);
            }
            finally
            {
                store.Dispose();
            }
        }

        private void TestQueryAsk(IStorageProvider manager, String query, bool expected)
        {
            this.EnsureTestDataset(manager);

            PersistentTripleStore store = new PersistentTripleStore(manager);
            try
            {
                SparqlResultSet results = store.ExecuteQuery(query) as SparqlResultSet;
                if (results == null) Assert.Fail("Did not get a SPARQL Result Set as expected");

                TestTools.ShowResults(results);

                Assert.AreEqual(SparqlResultsType.Boolean, results.ResultsType, "Did not get Boolean result as expected");
                Assert.AreEqual(expected, results.Result, "Boolean Result failed to match");
            }
            finally
            {
                store.Dispose();
            }
        }

        private void TestQueryConstruct(IStorageProvider manager, String query)
        {
            this.EnsureTestDataset(manager);

            PersistentTripleStore store = new PersistentTripleStore(manager);
            try
            {
                IGraph g = store.ExecuteQuery(query) as IGraph;
                if (g == null) Assert.Fail("Did not get a Graph as expected");

                TestTools.ShowResults(g);
            }
            finally
            {
                store.Dispose();
            }
        }

        private void TestQueryDescribe(IStorageProvider manager, String query)
        {
            this.EnsureTestDataset(manager);

            PersistentTripleStore store = new PersistentTripleStore(manager);
            try
            {
                IGraph g = store.ExecuteQuery(query) as IGraph;
                if (g == null) Assert.Fail("Did not get a Graph as expected");

                TestTools.ShowResults(g);
            }
            finally
            {
                store.Dispose();
            }
        }

        [Test,ExpectedException(typeof(RdfQueryException))]
        public void StoragePersistentTripleStoreMemQueryUnsynced()
        {
            InMemoryManager manager = new InMemoryManager();
            this.TestQueryUnsynced(manager);
        }

<<<<<<< HEAD
#if !NO_SYNC_HTTP
        [TestMethod, ExpectedException(typeof(RdfQueryException))]
=======
        [Test, ExpectedException(typeof(RdfQueryException))]
>>>>>>> 2e44fb87
        public void StoragePersistentTripleStoreFusekiQueryUnsynced()
        {
            FusekiConnector fuseki = FusekiTest.GetConnection();
            this.TestQueryUnsynced(fuseki);
        }
#endif

<<<<<<< HEAD
#if !PORTABLE // No VirtuosoManager in PCL
        [TestMethod, ExpectedException(typeof(RdfQueryException))]
=======
        [Test, ExpectedException(typeof(RdfQueryException))]
>>>>>>> 2e44fb87
        public void StoragePersistentTripleStoreVirtuosoQueryUnsynced()
        {
            VirtuosoManager virtuoso = VirtuosoTest.GetConnection();
            this.TestQueryUnsynced(virtuoso);
        }
#endif

        [Test]
        public void StoragePersistentTripleStoreMemQuerySelect()
        {
            InMemoryManager manager = new InMemoryManager();
            this.TestQuerySelect(manager, "SELECT * WHERE { ?s a ?type }");
        }

<<<<<<< HEAD
#if !NO_SYNC_HTTP
        [TestMethod]
=======
        [Test]
>>>>>>> 2e44fb87
        public void StoragePersistentTripleStoreFusekiQuerySelect()
        {
            FusekiConnector fuseki = FusekiTest.GetConnection();
            this.TestQuerySelect(fuseki, "SELECT * WHERE { ?s a ?type }");
        }
#endif

<<<<<<< HEAD
#if !PORTABLE // No VirtuosoManager in PCL
        [TestMethod]
=======
        [Test]
>>>>>>> 2e44fb87
        public void StoragePersistentTripleStoreVirtuosoQuerySelect()
        {
            VirtuosoManager virtuoso = VirtuosoTest.GetConnection();
            this.TestQuerySelect(virtuoso, "SELECT * WHERE { ?s a ?type }");
        }
#endif

        [Test]
        public void StoragePersistentTripleStoreMemQueryAsk()
        {
            InMemoryManager manager = new InMemoryManager();
            this.TestQueryAsk(manager, "ASK WHERE { GRAPH ?g { ?s a ?type } }", true);
            this.TestQueryAsk(manager, "ASK WHERE { GRAPH ?g { ?s <http://example.org/noSuchThing> ?o } }", false);
        }

<<<<<<< HEAD
#if !NO_SYNC_HTTP
        [TestMethod]
=======
        [Test]
>>>>>>> 2e44fb87
        public void StoragePersistentTripleStoreFusekiQueryAsk()
        {
            FusekiConnector fuseki = FusekiTest.GetConnection();
            this.TestQueryAsk(fuseki, "ASK WHERE { GRAPH ?g { ?s a ?type } }", true);
            this.TestQueryAsk(fuseki, "ASK WHERE { GRAPH ?g { ?s <http://example.org/noSuchThing> ?o } }", false);
        }
#endif

<<<<<<< HEAD
#if !PORTABLE // No VirtuosoManager in PCL
        [TestMethod]
=======
        [Test]
>>>>>>> 2e44fb87
        public void StoragePersistentTripleStoreVirtuosoQueryAsk()
        {
            VirtuosoManager virtuoso = VirtuosoTest.GetConnection();
            this.TestQueryAsk(virtuoso, "ASK WHERE { ?s a ?type }", true);
            this.TestQueryAsk(virtuoso, "ASK WHERE { ?s <http://example.org/noSuchThing> ?o }", false);
        }
#endif

        [Test]
        public void StoragePersistentTripleStoreMemQueryConstruct()
        {
            InMemoryManager manager = new InMemoryManager();
            this.TestQueryConstruct(manager, "CONSTRUCT { ?s a ?type } WHERE { ?s a ?type }");
        }

<<<<<<< HEAD
#if !NO_SYNC_HTTP
        [TestMethod]
=======
        [Test]
>>>>>>> 2e44fb87
        public void StoragePersistentTripleStoreFusekiQueryConstruct()
        {
            FusekiConnector fuseki = FusekiTest.GetConnection();
            this.TestQueryConstruct(fuseki, "CONSTRUCT { ?s a ?type } WHERE { ?s a ?type }");
        }
#endif

<<<<<<< HEAD
#if !PORTABLE // No VirtuosoManager in PCL
        [TestMethod]
=======
        [Test]
>>>>>>> 2e44fb87
        public void StoragePersistentTripleStoreVirtuosoQueryConstruct()
        {
            VirtuosoManager virtuoso = VirtuosoTest.GetConnection();
            this.TestQueryConstruct(virtuoso, "CONSTRUCT { ?s a ?type } WHERE { ?s a ?type }");
        }
#endif

        [Test]
        public void StoragePersistentTripleStoreMemQueryDescribe()
        {
            InMemoryManager manager = new InMemoryManager();
            this.TestQueryDescribe(manager, "DESCRIBE ?type WHERE { ?s a ?type } LIMIT 5");
        }

<<<<<<< HEAD
#if !NO_SYNC_HTTP
        [TestMethod]
=======
        [Test]
>>>>>>> 2e44fb87
        public void StoragePersistentTripleStoreFusekiQueryDescribe()
        {
            FusekiConnector fuseki = FusekiTest.GetConnection();
            this.TestQueryDescribe(fuseki, "DESCRIBE ?type WHERE { GRAPH ?g { ?s a ?type } } LIMIT 5");
        }
#endif

<<<<<<< HEAD
#if !PORTABLE // No VirtuosoManager in PCL
        [TestMethod]
=======
        [Test]
>>>>>>> 2e44fb87
        public void StoragePersistentTripleStoreVirtuosoQueryDescribe()
        {
            VirtuosoManager virtuoso = VirtuosoTest.GetConnection();
            this.TestQueryDescribe(virtuoso, "DESCRIBE ?type WHERE { ?s a ?type } LIMIT 5");
        }
#endif

        #endregion

        #region SPARQL Update Tests

        private void TestUpdateUnsynced(IStorageProvider manager)
        {
            this.EnsureTestDataset(manager);

            PersistentTripleStore store = new PersistentTripleStore(manager);
            try
            {
                store.Remove(new Uri(TestGraphUri1));

                store.ExecuteUpdate("LOAD <http://dbpedia.org/resource/Ilkeston>");
            }
            finally
            {
                store.Discard();
                store.Dispose();
            }
        }

        private void TestUpdate(IStorageProvider manager)
        {
            this.EnsureTestDataset(manager);
            Uri updateUri = new Uri("http://example.org/persistence/update/temp");
            this.EnsureGraphDeleted(manager, updateUri);

            PersistentTripleStore store = new PersistentTripleStore(manager);
            try
            {
                Assert.IsFalse(store.HasGraph(updateUri), "Prior to SPARQL Update our target graph should not exist using HasGraph()");
                Assert.IsFalse(store.Graphs.Contains(updateUri), "Prior to SPARQL Update out target graph should not exist using Graphs.Contains()");
                Assert.IsFalse(manager.ListGraphs().Contains(updateUri), "Prior to SPARQL Update our target graph should not exist in the underlying store");

                store.ExecuteUpdate("LOAD <http://dbpedia.org/resource/Ilkeston> INTO GRAPH <" + updateUri.ToString() + ">");

                Assert.IsTrue(store.HasGraph(updateUri), "SPARQL Update should have loaded into our target graph so that HasGraph() returns true");
                Assert.IsTrue(store.Graphs.Contains(updateUri), "SPARQL Update should have loaded into out target graph so that Graphs.Contains() returns true");

                //Note that SPARQL Updates go directly to the underlying store so the change is persisted immediately
                Assert.IsTrue(manager.ListGraphs().Contains(updateUri), "SPARQL Update should loaded into our target graph directly in the underlying store");
            }
            finally
            {
                store.Dispose();
            }
        }

        [Test, ExpectedException(typeof(SparqlUpdateException))]
        public void StoragePersistentTripleStoreMemUpdateUnsynced()
        {
            InMemoryManager manager = new InMemoryManager();
            this.TestUpdateUnsynced(manager);
        }

<<<<<<< HEAD
#if !NO_SYNC_HTTP
        [TestMethod, ExpectedException(typeof(SparqlUpdateException))]
=======
        [Test, ExpectedException(typeof(SparqlUpdateException))]
>>>>>>> 2e44fb87
        public void StoragePersistentTripleStoreFusekiUpdateUnsynced()
        {
            FusekiConnector fuseki = FusekiTest.GetConnection();
            this.TestUpdateUnsynced(fuseki);
        }
#endif

<<<<<<< HEAD
#if !PORTABLE // No VirtuosoManager in PCL
        [TestMethod, ExpectedException(typeof(SparqlUpdateException))]
=======
        [Test, ExpectedException(typeof(SparqlUpdateException))]
>>>>>>> 2e44fb87
        public void StoragePersistentTripleStoreVirtuosoUpdateUnsynced()
        {
            VirtuosoManager virtuoso = VirtuosoTest.GetConnection();
            this.TestUpdateUnsynced(virtuoso);
        }
#endif

        [Test]
        public void StoragePersistentTripleStoreMemUpdate()
        {
            InMemoryManager manager = new InMemoryManager();
            this.TestUpdate(manager);
        }

<<<<<<< HEAD
#if !NO_SYNC_HTTP
        [TestMethod]
=======
        [Test]
>>>>>>> 2e44fb87
        public void StoragePersistentTripleStoreFusekiUpdate()
        {
            FusekiConnector fuseki = FusekiTest.GetConnection();
            this.TestUpdate(fuseki);
        }
#endif

<<<<<<< HEAD
#if !PORTABLE
        [TestMethod]
=======
        [Test]
>>>>>>> 2e44fb87
        public void StoragePersistentTripleStoreVirtuosoUpdate()
        {
            VirtuosoManager virtuoso = VirtuosoTest.GetConnection();
            this.TestUpdate(virtuoso);
        }
#endif

        #endregion
    }
}
<|MERGE_RESOLUTION|>--- conflicted
+++ resolved
@@ -1,1384 +1,1216 @@
-/*
-dotNetRDF is free and open source software licensed under the MIT License
-
------------------------------------------------------------------------------
-
-Copyright (c) 2009-2012 dotNetRDF Project (dotnetrdf-developer@lists.sf.net)
-
-Permission is hereby granted, free of charge, to any person obtaining a copy
-of this software and associated documentation files (the "Software"), to deal
-in the Software without restriction, including without limitation the rights
-to use, copy, modify, merge, publish, distribute, sublicense, and/or sell
-copies of the Software, and to permit persons to whom the Software is furnished
-to do so, subject to the following conditions:
-
-The above copyright notice and this permission notice shall be included in all
-copies or substantial portions of the Software.
-
-THE SOFTWARE IS PROVIDED "AS IS", WITHOUT WARRANTY OF ANY KIND, EXPRESS OR 
-IMPLIED, INCLUDING BUT NOT LIMITED TO THE WARRANTIES OF MERCHANTABILITY, 
-FITNESS FOR A PARTICULAR PURPOSE AND NONINFRINGEMENT. IN NO EVENT SHALL THE
-AUTHORS OR COPYRIGHT HOLDERS BE LIABLE FOR ANY CLAIM, DAMAGES OR OTHER LIABILITY,
-WHETHER IN AN ACTION OF CONTRACT, TORT OR OTHERWISE, ARISING FROM, OUT OF OR IN
-CONNECTION WITH THE SOFTWARE OR THE USE OR OTHER DEALINGS IN THE SOFTWARE.
-*/
-
-using System;
-using System.Collections.Generic;
-using System.Linq;
-using System.Text;
-using System.Threading;
-using NUnit.Framework;
-using VDS.RDF.Parsing.Handlers;
-using VDS.RDF.Query;
-using VDS.RDF.Storage;
-using VDS.RDF.Update;
-
-namespace VDS.RDF.Storage
-{
-    [TestFixture]
-    public class PersistentTripleStoreTests
-    {
-        private const String TestGraphUri1 = "http://example.org/persistence/graphs/1",
-                             TestGraphUri2 = "http://example.org/persistence/graphs/2",
-                             TestGraphUri3 = "http://example.org/persistence/graphs/3";
-
-        private void EnsureTestDataset(IStorageProvider manager)
-        {
-            Graph g = new Graph();
-            g.LoadFromEmbeddedResource("VDS.RDF.Configuration.configuration.ttl");
-            g.BaseUri = new Uri(TestGraphUri1);
-            g.Retract(g.Triples.Where(t => !t.IsGroundTriple).ToList());
-            manager.SaveGraph(g);
-
-            g = new Graph();
-            g.LoadFromFile("resources\\InferenceTest.ttl");
-            g.BaseUri = new Uri(TestGraphUri2);
-            g.Retract(g.Triples.Where(t => !t.IsGroundTriple).ToList());
-            manager.SaveGraph(g);
-
-            g = new Graph();
-            g.LoadFromEmbeddedResource("VDS.RDF.Query.Optimisation.OptimiserStats.ttl");
-            g.BaseUri = new Uri(TestGraphUri3);
-            g.Retract(g.Triples.Where(t => !t.IsGroundTriple).ToList());
-            manager.SaveGraph(g);
-        }
-
-        private void EnsureGraphDeleted(IStorageProvider manager, Uri graphUri)
-        {
-            if (manager.DeleteSupported)
-            {
-                manager.DeleteGraph(graphUri);
-            }
-            else
-            {
-                Assert.Inconclusive("Unable to conduct this test as it requires ensuring a Graph is deleted from the underlying store which the IStorageProvider instance does not support");
-            }
-        }
-
-        [Test,ExpectedException(typeof(ArgumentNullException))]
-        public void StoragePersistentTripleStoreBadInstantiation()
-        {
-            PersistentTripleStore store = new PersistentTripleStore(null);
-        }
-
-        #region Contains Tests
-
-        private void TestContains(IStorageProvider manager)
-        {
-            this.EnsureTestDataset(manager);
-
-            PersistentTripleStore store = new PersistentTripleStore(manager);
-            try
-            {
-                Assert.IsTrue(store.HasGraph(new Uri(TestGraphUri1)), "URI 1 should return true for HasGraph()");
-                Assert.IsTrue(store.Graphs.Contains(new Uri(TestGraphUri1)), "URI 1 should return true for Graphs.Contains()");
-                Assert.IsTrue(store.HasGraph(new Uri(TestGraphUri2)), "URI 2 should return true for HasGraph()");
-                Assert.IsTrue(store.Graphs.Contains(new Uri(TestGraphUri2)), "URI 2 should return true for Graphs.Contains()");
-                Assert.IsTrue(store.HasGraph(new Uri(TestGraphUri3)), "URI 3 should return true for HasGraph()");
-                Assert.IsTrue(store.Graphs.Contains(new Uri(TestGraphUri3)), "URI 3 should return true for Graphs.Contains()");
-
-                Uri noSuchThing = new Uri("http://example.org/persistence/graphs/noSuchGraph");
-                Assert.IsFalse(store.HasGraph(noSuchThing), "Bad URI should return false for HasGraph()");
-                Assert.IsFalse(store.Graphs.Contains(noSuchThing), "Bad URI should return false for Graphs.Contains()");
-
-            }
-            finally
-            {
-                store.Dispose();
-            }
-        }
-
-        [Test]
-        public void StoragePersistentTripleStoreMemContains()
-        {
-            InMemoryManager manager = new InMemoryManager();
-            this.TestContains(manager);
-        }
-
-<<<<<<< HEAD
-#if !NO_SYNC_HTTP // Test requires synchronous APIs
-        [TestMethod]
-=======
-        [Test]
->>>>>>> 2e44fb87
-        public void StoragePersistentTripleStoreFusekiContains()
-        {
-            FusekiConnector fuseki = FusekiTest.GetConnection();
-            this.TestContains(fuseki);
-        }
-#endif
-
-<<<<<<< HEAD
-#if !PORTABLE // No VirutousoManager in PCL
-        [TestMethod]
-=======
-        [Test]
->>>>>>> 2e44fb87
-        public void StoragePersistentTripleStoreVirtuosoContains()
-        {
-            VirtuosoManager virtuoso = VirtuosoTest.GetConnection();
-            this.TestContains(virtuoso);
-        }
-#endif
-
-        #endregion
-
-        #region Get Graph Tests
-
-        private void TestGetGraph(IStorageProvider manager)
-        {
-            this.EnsureTestDataset(manager);
-
-            PersistentTripleStore store = new PersistentTripleStore(manager);
-            try
-            {
-                Graph aExpected = new Graph();
-                aExpected.LoadFromEmbeddedResource("VDS.RDF.Configuration.configuration.ttl");
-                aExpected.Retract(aExpected.Triples.Where(t => !t.IsGroundTriple).ToList());
-                aExpected.BaseUri = new Uri(TestGraphUri1);
-                IGraph aActual = store[aExpected.BaseUri];
-                Assert.AreEqual(aExpected, aActual, "Graph 1 should be equal when retrieved using Graph()");
-                aActual = store.Graphs[aExpected.BaseUri];
-                Assert.AreEqual(aExpected, aActual, "Graph 1 should be equal when retrieved using Graphs[]");
-
-                Graph bExpected = new Graph();
-                bExpected.LoadFromFile("resources\\InferenceTest.ttl");
-                bExpected.Retract(bExpected.Triples.Where(t => !t.IsGroundTriple).ToList());
-                bExpected.BaseUri = new Uri(TestGraphUri2);
-                IGraph bActual = store[bExpected.BaseUri];
-                Assert.AreEqual(bExpected, bActual, "Graph 2 should be equal when retrieved using Graph()");
-                bActual = store.Graphs[bExpected.BaseUri];
-                Assert.AreEqual(bExpected, bActual, "Graph 2 should be equal when retrieved using Graphs[]");
-
-                Graph cExpected = new Graph();
-                cExpected.LoadFromEmbeddedResource("VDS.RDF.Query.Optimisation.OptimiserStats.ttl");
-                cExpected.Retract(cExpected.Triples.Where(t => !t.IsGroundTriple).ToList());
-                cExpected.BaseUri = new Uri(TestGraphUri3);
-                IGraph cActual = store[cExpected.BaseUri];
-                Assert.AreEqual(cExpected, cActual, "Graph 3 should be equal when retrieved using Graph()");
-                cActual = store.Graphs[cExpected.BaseUri];
-                Assert.AreEqual(cExpected, cActual, "Graph 3 should be equal when retrieved using Graphs[]");
-            }
-            finally
-            {
-                store.Dispose();
-            }
-        }
-
-        [Test]
-        public void StoragePersistentTripleStoreMemGetGraph()
-        {
-            InMemoryManager manager = new InMemoryManager();
-            this.TestGetGraph(manager);
-        }
-
-<<<<<<< HEAD
-
-#if !NO_SYNC_HTTP
-        [TestMethod]
-=======
-        [Test]
->>>>>>> 2e44fb87
-        public void StoragePersistentTripleStoreFusekiGetGraph()
-        {
-            FusekiConnector fuseki = FusekiTest.GetConnection();
-            this.TestGetGraph(fuseki);
-        }
-#endif
-
-<<<<<<< HEAD
-#if !PORTABLE
-        [TestMethod]
-=======
-        [Test]
->>>>>>> 2e44fb87
-        public void StoragePersistentTripleStoreVirtuosoGetGraph()
-        {
-            VirtuosoManager virtuoso = VirtuosoTest.GetConnection();
-            this.TestGetGraph(virtuoso);
-        }
-#endif
-        #endregion
-
-        #region Add Triples Tests
-
-        private void TestAddTriplesFlushed(IStorageProvider manager)
-        {
-            this.EnsureGraphDeleted(manager, new Uri(TestGraphUri1));
-            this.EnsureTestDataset(manager);
-
-            PersistentTripleStore store = new PersistentTripleStore(manager);
-            try
-            {
-                IGraph g = store[new Uri(TestGraphUri1)];
-
-                Triple toAdd = new Triple(g.CreateUriNode(new Uri("http://example.org/subject")), g.CreateUriNode(new Uri("http://example.org/predicate")), g.CreateUriNode(new Uri("http://example.org/object")));
-                g.Assert(toAdd);
-
-                Assert.IsTrue(g.ContainsTriple(toAdd), "Added triple should be present in in-memory view prior to Flush/Discard");
-                Graph h = new Graph();
-                manager.LoadGraph(h, g.BaseUri);
-                Assert.IsFalse(h.ContainsTriple(toAdd), "Added triple should not be present in underlying store prior to Flush/Discard");
-
-                store.Flush();
-
-                Assert.IsTrue(g.ContainsTriple(toAdd), "Added triple should be present in in-memory view after Flush");
-                h = new Graph();
-                manager.LoadGraph(h, g.BaseUri);
-                Assert.IsTrue(h.ContainsTriple(toAdd), "Added triple should be present in underlying store after Flush");
-            }
-            finally
-            {
-                store.Dispose();
-            }
-        }
-
-        [Test]
-        public void StoragePersistentTripleStoreMemAddTriplesFlushed()
-        {
-            InMemoryManager manager = new InMemoryManager();
-            this.TestAddTriplesFlushed(manager);
-        }
-
-<<<<<<< HEAD
-#if !NO_SYNC_HTTP
-        [TestMethod]
-=======
-        [Test]
->>>>>>> 2e44fb87
-        public void StoragePersistentTripleStoreFusekiAddTriplesFlushed()
-        {
-            FusekiConnector fuseki = FusekiTest.GetConnection();
-            this.TestAddTriplesFlushed(fuseki);
-        }
-#endif
-
-<<<<<<< HEAD
-#if !PORTABLE
-        [TestMethod]
-=======
-        [Test]
->>>>>>> 2e44fb87
-        public void StoragePersistentTripleStoreVirtuosoAddTriplesFlushed()
-        {
-            VirtuosoManager virtuoso = VirtuosoTest.GetConnection();
-            this.TestAddTriplesFlushed(virtuoso);
-        }
-#endif
-
-        private void TestAddTriplesDiscarded(IStorageProvider manager)
-        {
-            this.EnsureGraphDeleted(manager, new Uri(TestGraphUri1));
-            this.EnsureTestDataset(manager);
-
-            PersistentTripleStore store = new PersistentTripleStore(manager);
-            try
-            {
-                IGraph g = store[new Uri(TestGraphUri1)];
-
-                Triple toAdd = new Triple(g.CreateUriNode(new Uri("http://example.org/subject")), g.CreateUriNode(new Uri("http://example.org/predicate")), g.CreateUriNode(new Uri("http://example.org/object")));
-                g.Assert(toAdd);
-
-                Assert.IsTrue(g.ContainsTriple(toAdd), "Added triple should be present in in-memory view prior to Flush/Discard");
-                Graph h = new Graph();
-                manager.LoadGraph(h, g.BaseUri);
-                Assert.IsFalse(h.ContainsTriple(toAdd), "Added triple should not be present in underlying store prior to Flush/Discard");
-
-                store.Discard();
-
-                Assert.IsFalse(g.ContainsTriple(toAdd), "Added triple should not be present in in-memory view after Discard");
-                h = new Graph();
-                manager.LoadGraph(h, g.BaseUri);
-                Assert.IsFalse(h.ContainsTriple(toAdd), "Added triple should not be present in underlying store after Discard");
-            }
-            finally
-            {
-                store.Dispose();
-            }
-        }
-
-        [Test]
-        public void StoragePersistentTripleStoreMemAddTriplesDiscarded()
-        {
-            InMemoryManager manager = new InMemoryManager();
-            this.TestAddTriplesDiscarded(manager);
-        }
-
-<<<<<<< HEAD
-#if !NO_SYNC_HTTP
-        [TestMethod]
-=======
-        [Test]
->>>>>>> 2e44fb87
-        public void StoragePersistentTripleStoreFusekiAddTriplesDiscarded()
-        {
-            FusekiConnector fuseki = FusekiTest.GetConnection();
-            this.TestAddTriplesDiscarded(fuseki);
-        }
-#endif
-
-<<<<<<< HEAD
-#if !PORTABLE
-        [TestMethod]
-=======
-        [Test]
->>>>>>> 2e44fb87
-        public void StoragePersistentTripleStoreVirtuosoAddTriplesDiscarded()
-        {
-            VirtuosoManager virtuoso = VirtuosoTest.GetConnection();
-            this.TestAddTriplesDiscarded(virtuoso);
-        }
-#endif
-
-        #endregion
-
-        #region Remove Triples Tests
-
-        private void TestRemoveTriplesFlushed(IStorageProvider manager)
-        {
-            this.EnsureTestDataset(manager);
-
-            PersistentTripleStore store = new PersistentTripleStore(manager);
-            try
-            {
-                IGraph g = store[new Uri(TestGraphUri1)];
-
-                INode rdfType = g.CreateUriNode(new Uri(NamespaceMapper.RDF + "type"));
-                g.Retract(g.GetTriplesWithPredicate(rdfType).ToList());
-
-                Assert.IsFalse(g.GetTriplesWithPredicate(rdfType).Any(), "Removed triples should not be present in in-memory view prior to Flush/Discard");
-                Graph h = new Graph();
-                manager.LoadGraph(h, g.BaseUri);
-                Assert.IsTrue(h.GetTriplesWithPredicate(rdfType).Any(), "Removed triples should still be present in underlying store prior to Flush/Discard");
-
-                store.Flush();
-
-                Assert.IsFalse(g.GetTriplesWithPredicate(rdfType).Any(), "Removed triples should not be present in in-memory view after Flush");
-                h = new Graph();
-                manager.LoadGraph(h, g.BaseUri);
-                Assert.IsFalse(h.GetTriplesWithPredicate(rdfType).Any(), "Removed triples should no longer be present in underlying store after Flush");
-
-            }
-            finally
-            {
-                store.Dispose();
-            }
-        }
-
-        [Test]
-        public void StoragePersistentTripleStoreMemRemoveTriplesFlushed()
-        {
-            InMemoryManager manager = new InMemoryManager();
-            this.TestRemoveTriplesFlushed(manager);
-        }
-
-<<<<<<< HEAD
-#if !NO_SYNC_HTTP
-        [TestMethod]
-=======
-        [Test]
->>>>>>> 2e44fb87
-        public void StoragePersistentTripleStoreFusekiRemoveTriplesFlushed()
-        {
-            FusekiConnector fuseki = FusekiTest.GetConnection();
-            this.TestRemoveTriplesFlushed(fuseki);
-        }
-#endif
-
-<<<<<<< HEAD
-#if !PORTABLE
-        [TestMethod]
-=======
-        [Test]
->>>>>>> 2e44fb87
-        public void StoragePersistentTripleStoreVirtuosoRemoveTriplesFlushed()
-        {
-            VirtuosoManager virtuoso = VirtuosoTest.GetConnection();
-            this.TestRemoveTriplesFlushed(virtuoso);
-        }
-#endif
-        private void TestRemoveTriplesDiscarded(IStorageProvider manager)
-        {
-            this.EnsureTestDataset(manager);
-
-            PersistentTripleStore store = new PersistentTripleStore(manager);
-            try
-            {
-                IGraph g = store[new Uri(TestGraphUri1)];
-
-                INode rdfType = g.CreateUriNode(new Uri(NamespaceMapper.RDF + "type"));
-                g.Retract(g.GetTriplesWithPredicate(rdfType).ToList());
-
-                Assert.IsFalse(g.GetTriplesWithPredicate(rdfType).Any(), "Removed triples should not be present in in-memory view prior to Flush/Discard");
-                Graph h = new Graph();
-                manager.LoadGraph(h, g.BaseUri);
-                Assert.IsTrue(h.GetTriplesWithPredicate(rdfType).Any(), "Removed triples should still be present in underlying store prior to Flush/Discard");
-
-                store.Discard();
-
-                Assert.IsTrue(g.GetTriplesWithPredicate(rdfType).Any(), "Removed triples should now be present in in-memory view after Discard");
-                h = new Graph();
-                manager.LoadGraph(h, g.BaseUri);
-                Assert.IsTrue(h.GetTriplesWithPredicate(rdfType).Any(), "Removed triples should still be present in underlying store after Discard");
-
-            }
-            finally
-            {
-                store.Dispose();
-            }
-        }
-
-        [Test]
-        public void StoragePersistentTripleStoreMemRemoveTriplesDiscarded()
-        {
-            InMemoryManager manager = new InMemoryManager();
-            this.TestRemoveTriplesDiscarded(manager);
-        }
-
-<<<<<<< HEAD
-#if !NO_SYNC_HTTP
-        [TestMethod]
-=======
-        [Test]
->>>>>>> 2e44fb87
-        public void StoragePersistentTripleStoreFusekiRemoveTriplesDiscarded()
-        {
-            FusekiConnector fuseki = FusekiTest.GetConnection();
-            this.TestRemoveTriplesDiscarded(fuseki);
-        }
-#endif
-
-<<<<<<< HEAD
-#if !PORTABLE
-        [TestMethod]
-=======
-        [Test]
->>>>>>> 2e44fb87
-        public void StoragePersistentTripleStoreVirtuosoRemoveTriplesDiscarded()
-        {
-            VirtuosoManager virtuoso = VirtuosoTest.GetConnection();
-            this.TestRemoveTriplesDiscarded(virtuoso);
-        }
-#endif
-
-        #endregion
-
-        #region Add Graph Tests
-
-        private void TestAddGraphFlushed(IStorageProvider manager)
-        {
-            this.EnsureTestDataset(manager);
-
-            PersistentTripleStore store = new PersistentTripleStore(manager);
-            try
-            {
-                Graph g = new Graph();
-                g.BaseUri = new Uri("http://example.org/persistence/graphs/added/flushed");
-                this.EnsureGraphDeleted(manager, g.BaseUri);
-                g.Assert(g.CreateUriNode("rdf:subject"), g.CreateUriNode("rdf:predicate"), g.CreateUriNode("rdf:object"));
-                store.Add(g);
-
-                Assert.IsTrue(store.HasGraph(g.BaseUri), "Newly added graph should exist in in-memory view of store");
-                Assert.IsFalse(manager.ListGraphs().Contains(g.BaseUri), "Newly added graph should not yet exist in underlying store");
-
-                store.Flush();
-
-                Assert.IsTrue(manager.ListGraphs().Contains(g.BaseUri), "After Flush() is called added graph should exist in underlying store");
-            }
-            finally
-            {
-                store.Dispose();
-            }
-        }
-
-        [Test]
-        public void StoragePersistentTripleStoreMemAddGraphFlushed()
-        {
-            InMemoryManager manager = new InMemoryManager();
-            this.TestAddGraphFlushed(manager);
-        }
-
-<<<<<<< HEAD
-#if !NO_SYNC_HTTP
-        [TestMethod]
-=======
-        [Test]
->>>>>>> 2e44fb87
-        public void StoragePersistentTripleStoreFusekiAddGraphFlushed()
-        {
-            FusekiConnector fuseki = FusekiTest.GetConnection();
-            this.TestAddGraphFlushed(fuseki);
-        }
-#endif
-
-<<<<<<< HEAD
-#if !PORTABLE
-        [TestMethod]
-=======
-        [Test]
->>>>>>> 2e44fb87
-        public void StoragePersistentTripleStoreVirtuosoAddGraphFlushed()
-        {
-            VirtuosoManager virtuoso = VirtuosoTest.GetConnection();
-            this.TestAddGraphFlushed(virtuoso);
-        }
-#endif
-        private void TestAddGraphDiscarded(IStorageProvider manager)
-        {
-            this.EnsureTestDataset(manager);
-
-            PersistentTripleStore store = new PersistentTripleStore(manager);
-            try
-            {
-                Graph g = new Graph();
-                g.BaseUri = new Uri("http://example.org/persistence/graphs/added/discarded");
-                this.EnsureGraphDeleted(manager, g.BaseUri);
-                g.Assert(g.CreateUriNode("rdf:subject"), g.CreateUriNode("rdf:predicate"), g.CreateUriNode("rdf:object"));
-                store.Add(g);
-
-                Assert.IsTrue(store.HasGraph(g.BaseUri), "Newly added graph should exist in in-memory view of store");
-                Assert.IsFalse(manager.ListGraphs().Contains(g.BaseUri), "Newly added graph should not yet exist in underlying store");
-
-                store.Discard();
-
-                Graph h = new Graph();
-                try
-                {
-                    manager.LoadGraph(h, g.BaseUri);
-                }
-                catch
-                {
-                    //No catch needed
-                }
-                Assert.IsTrue(h.IsEmpty, "After Discard() is called a graph may exist in the underlying store but it MUST be empty");
-            }
-            finally
-            {
-                store.Dispose();
-            }
-        }
-
-        [Test]
-        public void StoragePersistentTripleStoreMemAddGraphDiscarded()
-        {
-            InMemoryManager manager = new InMemoryManager();
-            this.TestAddGraphDiscarded(manager);
-        }
-
-<<<<<<< HEAD
-#if !NO_SYNC_HTTP
-        [TestMethod]
-=======
-        [Test]
->>>>>>> 2e44fb87
-        public void StoragePersistentTripleStoreFusekiAddGraphDiscarded()
-        {
-            FusekiConnector fuseki = FusekiTest.GetConnection();
-            this.TestAddGraphDiscarded(fuseki);
-        }
-#endif
-
-<<<<<<< HEAD
-#if !PORTABLE // No VirtuosoManager in PCL
-        [TestMethod]
-=======
-        [Test]
->>>>>>> 2e44fb87
-        public void StoragePersistentTripleStoreVirtuosoAddGraphDiscarded()
-        {
-            VirtuosoManager virtuoso = VirtuosoTest.GetConnection();
-            this.TestAddGraphDiscarded(virtuoso);
-        }
-#endif
-
-        #endregion
-
-        #region Remove Graph Tests
-
-        private void TestRemoveGraphFlushed(IStorageProvider manager)
-        {
-            this.EnsureTestDataset(manager);
-
-            PersistentTripleStore store = new PersistentTripleStore(manager);
-            try
-            {
-                Uri toRemove = new Uri(TestGraphUri1);
-                Assert.IsTrue(store.HasGraph(toRemove), "In-memory view should contain the Graph we wish to remove");
-
-                store.Remove(toRemove);
-                Assert.IsFalse(store.HasGraph(toRemove), "In-memory view should no longer contain the Graph we removed prior to the Flush/Discard operation");
-                store.Flush();
-
-                Assert.IsFalse(store.HasGraph(toRemove), "In-Memory view should no longer contain the Graph we removed after Flushing");
-                AnyHandler handler = new AnyHandler();
-                try
-                {
-                    manager.LoadGraph(handler, toRemove);
-                }
-                catch
-                {
-
-                }
-                Assert.IsFalse(handler.Any, "Attempting to load Graph from underlying store should return nothing after the Flush() operation");
-            }
-            finally
-            {
-                store.Dispose();
-            }
-        }
-
-        [Test]
-        public void StoragePersistentTripleStoreMemRemoveGraphFlushed()
-        {
-            InMemoryManager manager = new InMemoryManager();
-            this.TestRemoveGraphFlushed(manager);
-        }
-
-<<<<<<< HEAD
-#if !NO_SYNC_HTTP
-        [TestMethod]
-=======
-        [Test]
->>>>>>> 2e44fb87
-        public void StoragePersistentTripleStoreFusekiRemoveGraphFlushed()
-        {
-            FusekiConnector fuseki = FusekiTest.GetConnection();
-            this.TestRemoveGraphFlushed(fuseki);
-        }
-#endif
-
-<<<<<<< HEAD
-#if !PORTABLE // No VirtuosoManager in PCL
-        [TestMethod]
-=======
-        [Test]
->>>>>>> 2e44fb87
-        public void StoragePersistentTripleStoreVirtuosoRemoveGraphFlushed()
-        {
-            VirtuosoManager virtuoso = VirtuosoTest.GetConnection();
-            this.TestRemoveGraphFlushed(virtuoso);
-        }
-#endif
-
-        private void TestRemoveGraphDiscarded(IStorageProvider manager)
-        {
-            this.EnsureTestDataset(manager);
-
-            PersistentTripleStore store = new PersistentTripleStore(manager);
-            try
-            {
-                Uri toRemove = new Uri(TestGraphUri1);
-                Assert.IsTrue(store.HasGraph(toRemove), "In-memory view should contain the Graph we wish to remove");
-
-                store.Remove(toRemove);
-                Assert.IsFalse(store.HasGraph(toRemove), "In-memory view should no longer contain the Graph we removed prior to the Flush/Discard operation");
-                store.Discard();
-
-                Assert.IsTrue(store.HasGraph(toRemove), "In-Memory view should still contain the Graph we removed as we Discarded that change");
-                AnyHandler handler = new AnyHandler();
-                manager.LoadGraph(handler, toRemove);
-                Assert.IsTrue(handler.Any, "Attempting to load Graph from underlying store should return something as the Discard() prevented the removal being persisted");
-            }
-            finally
-            {
-                store.Dispose();
-            }
-        }
-
-        [Test]
-        public void StoragePersistentTripleStoreMemRemoveGraphDiscarded()
-        {
-            InMemoryManager manager = new InMemoryManager();
-            this.TestRemoveGraphDiscarded(manager);
-        }
-
-<<<<<<< HEAD
-#if !NO_SYNC_HTTP
-        [TestMethod]
-=======
-        [Test]
->>>>>>> 2e44fb87
-        public void StoragePersistentTripleStoreFusekiRemoveGraphDiscarded()
-        {
-            FusekiConnector fuseki = FusekiTest.GetConnection();
-            this.TestRemoveGraphDiscarded(fuseki);
-        }
-#endif
-
-<<<<<<< HEAD
-#if !PORTABLE // No VirtuosoManager in PCL
-        [TestMethod]
-=======
-        [Test]
->>>>>>> 2e44fb87
-        public void StoragePersistentTripleStoreVirtuosoRemoveGraphDiscarded()
-        {
-            VirtuosoManager virtuoso = VirtuosoTest.GetConnection();
-            this.TestRemoveGraphDiscarded(virtuoso);
-        }
-#endif
-        #endregion
-
-        #region Add then Remove Graph Sequencing Tests
-
-        private void TestAddThenRemoveGraphFlushed(IStorageProvider manager)
-        {
-            this.EnsureTestDataset(manager);
-
-            PersistentTripleStore store = new PersistentTripleStore(manager);
-            try
-            {
-                Graph g = new Graph();
-                g.BaseUri = new Uri("http://example.org/persistence/graphs/added/flushed");
-                this.EnsureGraphDeleted(manager, g.BaseUri);
-                g.Assert(g.CreateUriNode("rdf:subject"), g.CreateUriNode("rdf:predicate"), g.CreateUriNode("rdf:object"));
-                store.Add(g);
-
-                Assert.IsTrue(store.HasGraph(g.BaseUri), "Newly added graph should exist in in-memory view of store");
-                Assert.IsFalse(manager.ListGraphs().Contains(g.BaseUri), "Newly added graph should not yet exist in underlying store");
-
-                store.Remove(g.BaseUri);
-                Assert.IsFalse(store.HasGraph(g.BaseUri), "Graph then removed before Flush/Discard() should no longer exist in in-memory view of store");
-                Assert.IsFalse(manager.ListGraphs().Contains(g.BaseUri), "Graph then removed should still not exist in underlying store");
-
-                store.Flush();
-
-                Assert.IsFalse(store.HasGraph(g.BaseUri), "After Flush() is called graph should not exist in in-memory view of store");
-                Assert.IsFalse(manager.ListGraphs().Contains(g.BaseUri), "After Flush() is called added then removed graph should not exist in underlying store");
-            }
-            finally
-            {
-                store.Dispose();
-            }
-        }
-
-        [Test]
-        public void StoragePersistentTripleStoreMemAddThenRemoveGraphFlushed()
-        {
-            InMemoryManager manager = new InMemoryManager();
-            this.TestAddThenRemoveGraphFlushed(manager);
-        }
-
-<<<<<<< HEAD
-#if !NO_SYNC_HTTP
-        [TestMethod]
-=======
-        [Test]
->>>>>>> 2e44fb87
-        public void StoragePersistentTripleStoreFusekiAddThenRemoveGraphFlushed()
-        {
-            FusekiConnector fuseki = FusekiTest.GetConnection();
-            this.TestAddThenRemoveGraphFlushed(fuseki);
-        }
-#endif
-
-<<<<<<< HEAD
-#if !PORTABLE // No VirtuosoManager in PCL
-        [TestMethod]
-=======
-        [Test]
->>>>>>> 2e44fb87
-        public void StoragePersistentTripleStoreVirtuosoAddThenRemoveGraphFlushed()
-        {
-            VirtuosoManager virtuoso = VirtuosoTest.GetConnection();
-            this.TestAddThenRemoveGraphFlushed(virtuoso);
-        }
-#endif
-
-        private void TestAddThenRemoveGraphDiscarded(IStorageProvider manager)
-        {
-            this.EnsureTestDataset(manager);
-
-            PersistentTripleStore store = new PersistentTripleStore(manager);
-            try
-            {
-                Graph g = new Graph();
-                g.BaseUri = new Uri("http://example.org/persistence/graphs/added/discarded");
-                this.EnsureGraphDeleted(manager, g.BaseUri);
-                g.Assert(g.CreateUriNode("rdf:subject"), g.CreateUriNode("rdf:predicate"), g.CreateUriNode("rdf:object"));
-                store.Add(g);
-
-                Assert.IsTrue(store.HasGraph(g.BaseUri), "Newly added graph should exist in in-memory view of store");
-                Assert.IsFalse(manager.ListGraphs().Contains(g.BaseUri), "Newly added graph should not yet exist in underlying store");
-
-                store.Remove(g.BaseUri);
-                Assert.IsFalse(store.HasGraph(g.BaseUri), "Graph then removed before Flush/Discard() should no longer exist in in-memory view of store");
-                Assert.IsFalse(manager.ListGraphs().Contains(g.BaseUri), "Graph then removed should still not exist in underlying store");
-
-                store.Discard();
-
-                Assert.IsFalse(store.HasGraph(g.BaseUri), "After Discard() is called graph should not exist in in-memory view of store");
-                Assert.IsFalse(manager.ListGraphs().Contains(g.BaseUri), "After Discard() is called added then removed graph should not exist in underlying store");
-            }
-            finally
-            {
-                store.Dispose();
-            }
-        }
-
-        [Test]
-        public void StoragePersistentTripleStoreMemAddThenRemoveGraphDiscarded()
-        {
-            InMemoryManager manager = new InMemoryManager();
-            this.TestAddThenRemoveGraphDiscarded(manager);
-        }
-
-<<<<<<< HEAD
-#if !NO_SYNC_HTTP
-        [TestMethod]
-=======
-        [Test]
->>>>>>> 2e44fb87
-        public void StoragePersistentTripleStoreFusekiAddThenRemoveGraphDiscarded()
-        {
-            FusekiConnector fuseki = FusekiTest.GetConnection();
-            this.TestAddThenRemoveGraphDiscarded(fuseki);
-        }
-#endif
-
-<<<<<<< HEAD
-#if !PORTABLE // No VirtuosoManager in PCL
-        [TestMethod]
-=======
-        [Test]
->>>>>>> 2e44fb87
-        public void StoragePersistentTripleStoreVirtuosoAddThenRemoveGraphDiscarded()
-        {
-            VirtuosoManager virtuoso = VirtuosoTest.GetConnection();
-            this.TestAddThenRemoveGraphDiscarded(virtuoso);
-        }
-#endif
-        #endregion
-
-        #region Remove then Add Graph Sequencing Tests
-
-        private void TestRemoveThenAddGraphFlushed(IStorageProvider manager)
-        {
-            this.EnsureTestDataset(manager);
-
-            PersistentTripleStore store = new PersistentTripleStore(manager);
-            try
-            {
-                Uri toRemove = new Uri(TestGraphUri1);
-                IGraph g = store[toRemove];
-                Assert.IsTrue(store.HasGraph(toRemove), "In-memory view should contain the Graph we wish to remove");
-
-                store.Remove(toRemove);
-                Assert.IsFalse(store.HasGraph(toRemove), "In-memory view should no longer contain the Graph we removed prior to the Flush/Discard operation");
-
-                store.Add(g);
-                Assert.IsTrue(store.HasGraph(toRemove), "In-memory should now contain the Graph we added back");
-
-                store.Flush();
-
-                Assert.IsTrue(store.HasGraph(toRemove), "In-Memory view should still contain the Graph we added back after Flushing");
-                AnyHandler handler = new AnyHandler();
-                manager.LoadGraph(handler, toRemove);
-                Assert.IsTrue(handler.Any, "Attempting to load Graph from underlying store should return something after the Flush() operation since we didn't remove the graph in the end");
-            }
-            finally
-            {
-                store.Dispose();
-            }
-        }
-
-        [Test]
-        public void StoragePersistentTripleStoreMemRemoveThenAddGraphFlushed()
-        {
-            InMemoryManager manager = new InMemoryManager();
-            this.TestRemoveThenAddGraphFlushed(manager);
-        }
-
-<<<<<<< HEAD
-#if !NO_SYNC_HTTP
-        [TestMethod]
-=======
-        [Test]
->>>>>>> 2e44fb87
-        public void StoragePersistentTripleStoreFusekiRemoveThenAddGraphFlushed()
-        {
-            FusekiConnector fuseki = FusekiTest.GetConnection();
-            this.TestRemoveThenAddGraphFlushed(fuseki);
-        }
-#endif
-
-<<<<<<< HEAD
-#if !PORTABLE // No VirtuosoManager in PCL
-        [TestMethod]
-=======
-        [Test]
->>>>>>> 2e44fb87
-        public void StoragePersistentTripleStoreVirtuosoRemoveThenAddGraphFlushed()
-        {
-            VirtuosoManager virtuoso = VirtuosoTest.GetConnection();
-            this.TestRemoveThenAddGraphFlushed(virtuoso);
-        }
-#endif
-
-        private void TestRemoveThenAddGraphDiscarded(IStorageProvider manager)
-        {
-            this.EnsureTestDataset(manager);
-
-            PersistentTripleStore store = new PersistentTripleStore(manager);
-            try
-            {
-                Uri toRemove = new Uri(TestGraphUri1);
-                IGraph g = store[toRemove];
-                Assert.IsTrue(store.HasGraph(toRemove), "In-memory view should contain the Graph we wish to remove");
-
-                store.Remove(toRemove);
-                Assert.IsFalse(store.HasGraph(toRemove), "In-memory view should no longer contain the Graph we removed prior to the Flush/Discard operation");
-
-                store.Add(g);
-                Assert.IsTrue(store.HasGraph(toRemove), "In-memory should now contain the Graph we added back");
-
-                store.Discard();
-
-                Assert.IsTrue(store.HasGraph(toRemove), "In-Memory view should still contain the Graph we removed and added back regardless as we Discarded that change");
-                AnyHandler handler = new AnyHandler();
-                manager.LoadGraph(handler, toRemove);
-                Assert.IsTrue(handler.Any, "Attempting to load Graph from underlying store should return something as the Discard() prevented the removal and add back being persisted");
-            }
-            finally
-            {
-                store.Dispose();
-            }
-        }
-
-        [Test]
-        public void StoragePersistentTripleStoreMemRemoveThenAddGraphDiscarded()
-        {
-            InMemoryManager manager = new InMemoryManager();
-            this.TestRemoveThenAddGraphDiscarded(manager);
-        }
-
-<<<<<<< HEAD
-#if !NO_SYNC_HTTP
-        [TestMethod]
-=======
-        [Test]
->>>>>>> 2e44fb87
-        public void StoragePersistentTripleStoreFusekiRemoveThenAddGraphDiscarded()
-        {
-            FusekiConnector fuseki = FusekiTest.GetConnection();
-            this.TestRemoveThenAddGraphDiscarded(fuseki);
-        }
-#endif
-
-<<<<<<< HEAD
-#if !PORTABLE // No VirtuosoManager in PCL
-        [TestMethod]
-=======
-        [Test]
->>>>>>> 2e44fb87
-        public void StoragePersistentTripleStoreVirtuosoRemoveThenAddGraphDiscarded()
-        {
-            VirtuosoManager virtuoso = VirtuosoTest.GetConnection();
-            this.TestRemoveThenAddGraphDiscarded(virtuoso);
-        }
-#endif
-
-        #endregion
-
-        #region SPARQL Query Tests
-
-        private void TestQueryUnsynced(IStorageProvider manager)
-        {
-            this.EnsureTestDataset(manager);
-
-            PersistentTripleStore store = new PersistentTripleStore(manager);
-            try
-            {
-                store.Remove(new Uri(TestGraphUri1));
-
-                store.ExecuteQuery("SELECT * WHERE { ?s ?p ?o }");
-            }
-            finally
-            {
-                store.Discard();
-                store.Dispose();
-            }
-        }
-
-        private void TestQuerySelect(IStorageProvider manager, String query)
-        {
-            this.EnsureTestDataset(manager);
-
-            PersistentTripleStore store = new PersistentTripleStore(manager);
-            try
-            {
-                SparqlResultSet results = store.ExecuteQuery(query) as SparqlResultSet;
-                if (results == null) Assert.Fail("Did not get a SPARQL Result Set as expected");
-
-                TestTools.ShowResults(results);
-            }
-            finally
-            {
-                store.Dispose();
-            }
-        }
-
-        private void TestQueryAsk(IStorageProvider manager, String query, bool expected)
-        {
-            this.EnsureTestDataset(manager);
-
-            PersistentTripleStore store = new PersistentTripleStore(manager);
-            try
-            {
-                SparqlResultSet results = store.ExecuteQuery(query) as SparqlResultSet;
-                if (results == null) Assert.Fail("Did not get a SPARQL Result Set as expected");
-
-                TestTools.ShowResults(results);
-
-                Assert.AreEqual(SparqlResultsType.Boolean, results.ResultsType, "Did not get Boolean result as expected");
-                Assert.AreEqual(expected, results.Result, "Boolean Result failed to match");
-            }
-            finally
-            {
-                store.Dispose();
-            }
-        }
-
-        private void TestQueryConstruct(IStorageProvider manager, String query)
-        {
-            this.EnsureTestDataset(manager);
-
-            PersistentTripleStore store = new PersistentTripleStore(manager);
-            try
-            {
-                IGraph g = store.ExecuteQuery(query) as IGraph;
-                if (g == null) Assert.Fail("Did not get a Graph as expected");
-
-                TestTools.ShowResults(g);
-            }
-            finally
-            {
-                store.Dispose();
-            }
-        }
-
-        private void TestQueryDescribe(IStorageProvider manager, String query)
-        {
-            this.EnsureTestDataset(manager);
-
-            PersistentTripleStore store = new PersistentTripleStore(manager);
-            try
-            {
-                IGraph g = store.ExecuteQuery(query) as IGraph;
-                if (g == null) Assert.Fail("Did not get a Graph as expected");
-
-                TestTools.ShowResults(g);
-            }
-            finally
-            {
-                store.Dispose();
-            }
-        }
-
-        [Test,ExpectedException(typeof(RdfQueryException))]
-        public void StoragePersistentTripleStoreMemQueryUnsynced()
-        {
-            InMemoryManager manager = new InMemoryManager();
-            this.TestQueryUnsynced(manager);
-        }
-
-<<<<<<< HEAD
-#if !NO_SYNC_HTTP
-        [TestMethod, ExpectedException(typeof(RdfQueryException))]
-=======
-        [Test, ExpectedException(typeof(RdfQueryException))]
->>>>>>> 2e44fb87
-        public void StoragePersistentTripleStoreFusekiQueryUnsynced()
-        {
-            FusekiConnector fuseki = FusekiTest.GetConnection();
-            this.TestQueryUnsynced(fuseki);
-        }
-#endif
-
-<<<<<<< HEAD
-#if !PORTABLE // No VirtuosoManager in PCL
-        [TestMethod, ExpectedException(typeof(RdfQueryException))]
-=======
-        [Test, ExpectedException(typeof(RdfQueryException))]
->>>>>>> 2e44fb87
-        public void StoragePersistentTripleStoreVirtuosoQueryUnsynced()
-        {
-            VirtuosoManager virtuoso = VirtuosoTest.GetConnection();
-            this.TestQueryUnsynced(virtuoso);
-        }
-#endif
-
-        [Test]
-        public void StoragePersistentTripleStoreMemQuerySelect()
-        {
-            InMemoryManager manager = new InMemoryManager();
-            this.TestQuerySelect(manager, "SELECT * WHERE { ?s a ?type }");
-        }
-
-<<<<<<< HEAD
-#if !NO_SYNC_HTTP
-        [TestMethod]
-=======
-        [Test]
->>>>>>> 2e44fb87
-        public void StoragePersistentTripleStoreFusekiQuerySelect()
-        {
-            FusekiConnector fuseki = FusekiTest.GetConnection();
-            this.TestQuerySelect(fuseki, "SELECT * WHERE { ?s a ?type }");
-        }
-#endif
-
-<<<<<<< HEAD
-#if !PORTABLE // No VirtuosoManager in PCL
-        [TestMethod]
-=======
-        [Test]
->>>>>>> 2e44fb87
-        public void StoragePersistentTripleStoreVirtuosoQuerySelect()
-        {
-            VirtuosoManager virtuoso = VirtuosoTest.GetConnection();
-            this.TestQuerySelect(virtuoso, "SELECT * WHERE { ?s a ?type }");
-        }
-#endif
-
-        [Test]
-        public void StoragePersistentTripleStoreMemQueryAsk()
-        {
-            InMemoryManager manager = new InMemoryManager();
-            this.TestQueryAsk(manager, "ASK WHERE { GRAPH ?g { ?s a ?type } }", true);
-            this.TestQueryAsk(manager, "ASK WHERE { GRAPH ?g { ?s <http://example.org/noSuchThing> ?o } }", false);
-        }
-
-<<<<<<< HEAD
-#if !NO_SYNC_HTTP
-        [TestMethod]
-=======
-        [Test]
->>>>>>> 2e44fb87
-        public void StoragePersistentTripleStoreFusekiQueryAsk()
-        {
-            FusekiConnector fuseki = FusekiTest.GetConnection();
-            this.TestQueryAsk(fuseki, "ASK WHERE { GRAPH ?g { ?s a ?type } }", true);
-            this.TestQueryAsk(fuseki, "ASK WHERE { GRAPH ?g { ?s <http://example.org/noSuchThing> ?o } }", false);
-        }
-#endif
-
-<<<<<<< HEAD
-#if !PORTABLE // No VirtuosoManager in PCL
-        [TestMethod]
-=======
-        [Test]
->>>>>>> 2e44fb87
-        public void StoragePersistentTripleStoreVirtuosoQueryAsk()
-        {
-            VirtuosoManager virtuoso = VirtuosoTest.GetConnection();
-            this.TestQueryAsk(virtuoso, "ASK WHERE { ?s a ?type }", true);
-            this.TestQueryAsk(virtuoso, "ASK WHERE { ?s <http://example.org/noSuchThing> ?o }", false);
-        }
-#endif
-
-        [Test]
-        public void StoragePersistentTripleStoreMemQueryConstruct()
-        {
-            InMemoryManager manager = new InMemoryManager();
-            this.TestQueryConstruct(manager, "CONSTRUCT { ?s a ?type } WHERE { ?s a ?type }");
-        }
-
-<<<<<<< HEAD
-#if !NO_SYNC_HTTP
-        [TestMethod]
-=======
-        [Test]
->>>>>>> 2e44fb87
-        public void StoragePersistentTripleStoreFusekiQueryConstruct()
-        {
-            FusekiConnector fuseki = FusekiTest.GetConnection();
-            this.TestQueryConstruct(fuseki, "CONSTRUCT { ?s a ?type } WHERE { ?s a ?type }");
-        }
-#endif
-
-<<<<<<< HEAD
-#if !PORTABLE // No VirtuosoManager in PCL
-        [TestMethod]
-=======
-        [Test]
->>>>>>> 2e44fb87
-        public void StoragePersistentTripleStoreVirtuosoQueryConstruct()
-        {
-            VirtuosoManager virtuoso = VirtuosoTest.GetConnection();
-            this.TestQueryConstruct(virtuoso, "CONSTRUCT { ?s a ?type } WHERE { ?s a ?type }");
-        }
-#endif
-
-        [Test]
-        public void StoragePersistentTripleStoreMemQueryDescribe()
-        {
-            InMemoryManager manager = new InMemoryManager();
-            this.TestQueryDescribe(manager, "DESCRIBE ?type WHERE { ?s a ?type } LIMIT 5");
-        }
-
-<<<<<<< HEAD
-#if !NO_SYNC_HTTP
-        [TestMethod]
-=======
-        [Test]
->>>>>>> 2e44fb87
-        public void StoragePersistentTripleStoreFusekiQueryDescribe()
-        {
-            FusekiConnector fuseki = FusekiTest.GetConnection();
-            this.TestQueryDescribe(fuseki, "DESCRIBE ?type WHERE { GRAPH ?g { ?s a ?type } } LIMIT 5");
-        }
-#endif
-
-<<<<<<< HEAD
-#if !PORTABLE // No VirtuosoManager in PCL
-        [TestMethod]
-=======
-        [Test]
->>>>>>> 2e44fb87
-        public void StoragePersistentTripleStoreVirtuosoQueryDescribe()
-        {
-            VirtuosoManager virtuoso = VirtuosoTest.GetConnection();
-            this.TestQueryDescribe(virtuoso, "DESCRIBE ?type WHERE { ?s a ?type } LIMIT 5");
-        }
-#endif
-
-        #endregion
-
-        #region SPARQL Update Tests
-
-        private void TestUpdateUnsynced(IStorageProvider manager)
-        {
-            this.EnsureTestDataset(manager);
-
-            PersistentTripleStore store = new PersistentTripleStore(manager);
-            try
-            {
-                store.Remove(new Uri(TestGraphUri1));
-
-                store.ExecuteUpdate("LOAD <http://dbpedia.org/resource/Ilkeston>");
-            }
-            finally
-            {
-                store.Discard();
-                store.Dispose();
-            }
-        }
-
-        private void TestUpdate(IStorageProvider manager)
-        {
-            this.EnsureTestDataset(manager);
-            Uri updateUri = new Uri("http://example.org/persistence/update/temp");
-            this.EnsureGraphDeleted(manager, updateUri);
-
-            PersistentTripleStore store = new PersistentTripleStore(manager);
-            try
-            {
-                Assert.IsFalse(store.HasGraph(updateUri), "Prior to SPARQL Update our target graph should not exist using HasGraph()");
-                Assert.IsFalse(store.Graphs.Contains(updateUri), "Prior to SPARQL Update out target graph should not exist using Graphs.Contains()");
-                Assert.IsFalse(manager.ListGraphs().Contains(updateUri), "Prior to SPARQL Update our target graph should not exist in the underlying store");
-
-                store.ExecuteUpdate("LOAD <http://dbpedia.org/resource/Ilkeston> INTO GRAPH <" + updateUri.ToString() + ">");
-
-                Assert.IsTrue(store.HasGraph(updateUri), "SPARQL Update should have loaded into our target graph so that HasGraph() returns true");
-                Assert.IsTrue(store.Graphs.Contains(updateUri), "SPARQL Update should have loaded into out target graph so that Graphs.Contains() returns true");
-
-                //Note that SPARQL Updates go directly to the underlying store so the change is persisted immediately
-                Assert.IsTrue(manager.ListGraphs().Contains(updateUri), "SPARQL Update should loaded into our target graph directly in the underlying store");
-            }
-            finally
-            {
-                store.Dispose();
-            }
-        }
-
-        [Test, ExpectedException(typeof(SparqlUpdateException))]
-        public void StoragePersistentTripleStoreMemUpdateUnsynced()
-        {
-            InMemoryManager manager = new InMemoryManager();
-            this.TestUpdateUnsynced(manager);
-        }
-
-<<<<<<< HEAD
-#if !NO_SYNC_HTTP
-        [TestMethod, ExpectedException(typeof(SparqlUpdateException))]
-=======
-        [Test, ExpectedException(typeof(SparqlUpdateException))]
->>>>>>> 2e44fb87
-        public void StoragePersistentTripleStoreFusekiUpdateUnsynced()
-        {
-            FusekiConnector fuseki = FusekiTest.GetConnection();
-            this.TestUpdateUnsynced(fuseki);
-        }
-#endif
-
-<<<<<<< HEAD
-#if !PORTABLE // No VirtuosoManager in PCL
-        [TestMethod, ExpectedException(typeof(SparqlUpdateException))]
-=======
-        [Test, ExpectedException(typeof(SparqlUpdateException))]
->>>>>>> 2e44fb87
-        public void StoragePersistentTripleStoreVirtuosoUpdateUnsynced()
-        {
-            VirtuosoManager virtuoso = VirtuosoTest.GetConnection();
-            this.TestUpdateUnsynced(virtuoso);
-        }
-#endif
-
-        [Test]
-        public void StoragePersistentTripleStoreMemUpdate()
-        {
-            InMemoryManager manager = new InMemoryManager();
-            this.TestUpdate(manager);
-        }
-
-<<<<<<< HEAD
-#if !NO_SYNC_HTTP
-        [TestMethod]
-=======
-        [Test]
->>>>>>> 2e44fb87
-        public void StoragePersistentTripleStoreFusekiUpdate()
-        {
-            FusekiConnector fuseki = FusekiTest.GetConnection();
-            this.TestUpdate(fuseki);
-        }
-#endif
-
-<<<<<<< HEAD
-#if !PORTABLE
-        [TestMethod]
-=======
-        [Test]
->>>>>>> 2e44fb87
-        public void StoragePersistentTripleStoreVirtuosoUpdate()
-        {
-            VirtuosoManager virtuoso = VirtuosoTest.GetConnection();
-            this.TestUpdate(virtuoso);
-        }
-#endif
-
-        #endregion
-    }
-}
+/*
+dotNetRDF is free and open source software licensed under the MIT License
+
+-----------------------------------------------------------------------------
+
+Copyright (c) 2009-2012 dotNetRDF Project (dotnetrdf-developer@lists.sf.net)
+
+Permission is hereby granted, free of charge, to any person obtaining a copy
+of this software and associated documentation files (the "Software"), to deal
+in the Software without restriction, including without limitation the rights
+to use, copy, modify, merge, publish, distribute, sublicense, and/or sell
+copies of the Software, and to permit persons to whom the Software is furnished
+to do so, subject to the following conditions:
+
+The above copyright notice and this permission notice shall be included in all
+copies or substantial portions of the Software.
+
+THE SOFTWARE IS PROVIDED "AS IS", WITHOUT WARRANTY OF ANY KIND, EXPRESS OR 
+IMPLIED, INCLUDING BUT NOT LIMITED TO THE WARRANTIES OF MERCHANTABILITY, 
+FITNESS FOR A PARTICULAR PURPOSE AND NONINFRINGEMENT. IN NO EVENT SHALL THE
+AUTHORS OR COPYRIGHT HOLDERS BE LIABLE FOR ANY CLAIM, DAMAGES OR OTHER LIABILITY,
+WHETHER IN AN ACTION OF CONTRACT, TORT OR OTHERWISE, ARISING FROM, OUT OF OR IN
+CONNECTION WITH THE SOFTWARE OR THE USE OR OTHER DEALINGS IN THE SOFTWARE.
+*/
+
+using System;
+using System.Collections.Generic;
+using System.Linq;
+using System.Text;
+using System.Threading;
+using NUnit.Framework;
+using VDS.RDF.Parsing.Handlers;
+using VDS.RDF.Query;
+using VDS.RDF.Storage;
+using VDS.RDF.Update;
+
+namespace VDS.RDF.Storage
+{
+    [TestFixture]
+    public class PersistentTripleStoreTests
+    {
+        private const String TestGraphUri1 = "http://example.org/persistence/graphs/1",
+                             TestGraphUri2 = "http://example.org/persistence/graphs/2",
+                             TestGraphUri3 = "http://example.org/persistence/graphs/3";
+
+        private void EnsureTestDataset(IStorageProvider manager)
+        {
+            Graph g = new Graph();
+            g.LoadFromEmbeddedResource("VDS.RDF.Configuration.configuration.ttl");
+            g.BaseUri = new Uri(TestGraphUri1);
+            g.Retract(g.Triples.Where(t => !t.IsGroundTriple).ToList());
+            manager.SaveGraph(g);
+
+            g = new Graph();
+            g.LoadFromFile("resources\\InferenceTest.ttl");
+            g.BaseUri = new Uri(TestGraphUri2);
+            g.Retract(g.Triples.Where(t => !t.IsGroundTriple).ToList());
+            manager.SaveGraph(g);
+
+            g = new Graph();
+            g.LoadFromEmbeddedResource("VDS.RDF.Query.Optimisation.OptimiserStats.ttl");
+            g.BaseUri = new Uri(TestGraphUri3);
+            g.Retract(g.Triples.Where(t => !t.IsGroundTriple).ToList());
+            manager.SaveGraph(g);
+        }
+
+        private void EnsureGraphDeleted(IStorageProvider manager, Uri graphUri)
+        {
+            if (manager.DeleteSupported)
+            {
+                manager.DeleteGraph(graphUri);
+            }
+            else
+            {
+                Assert.Inconclusive("Unable to conduct this test as it requires ensuring a Graph is deleted from the underlying store which the IStorageProvider instance does not support");
+            }
+        }
+
+        [Test,ExpectedException(typeof(ArgumentNullException))]
+        public void StoragePersistentTripleStoreBadInstantiation()
+        {
+            PersistentTripleStore store = new PersistentTripleStore(null);
+        }
+
+        #region Contains Tests
+
+        private void TestContains(IStorageProvider manager)
+        {
+            this.EnsureTestDataset(manager);
+
+            PersistentTripleStore store = new PersistentTripleStore(manager);
+            try
+            {
+                Assert.IsTrue(store.HasGraph(new Uri(TestGraphUri1)), "URI 1 should return true for HasGraph()");
+                Assert.IsTrue(store.Graphs.Contains(new Uri(TestGraphUri1)), "URI 1 should return true for Graphs.Contains()");
+                Assert.IsTrue(store.HasGraph(new Uri(TestGraphUri2)), "URI 2 should return true for HasGraph()");
+                Assert.IsTrue(store.Graphs.Contains(new Uri(TestGraphUri2)), "URI 2 should return true for Graphs.Contains()");
+                Assert.IsTrue(store.HasGraph(new Uri(TestGraphUri3)), "URI 3 should return true for HasGraph()");
+                Assert.IsTrue(store.Graphs.Contains(new Uri(TestGraphUri3)), "URI 3 should return true for Graphs.Contains()");
+
+                Uri noSuchThing = new Uri("http://example.org/persistence/graphs/noSuchGraph");
+                Assert.IsFalse(store.HasGraph(noSuchThing), "Bad URI should return false for HasGraph()");
+                Assert.IsFalse(store.Graphs.Contains(noSuchThing), "Bad URI should return false for Graphs.Contains()");
+
+            }
+            finally
+            {
+                store.Dispose();
+            }
+        }
+
+        [Test]
+        public void StoragePersistentTripleStoreMemContains()
+        {
+            InMemoryManager manager = new InMemoryManager();
+            this.TestContains(manager);
+        }
+
+#if !NO_SYNC_HTTP // Test requires synchronous APIs
+        [Test]
+        public void StoragePersistentTripleStoreFusekiContains()
+        {
+            FusekiConnector fuseki = FusekiTest.GetConnection();
+            this.TestContains(fuseki);
+        }
+#endif
+
+#if !PORTABLE // No VirutousoManager in PCL
+        [Test]
+        public void StoragePersistentTripleStoreVirtuosoContains()
+        {
+            VirtuosoManager virtuoso = VirtuosoTest.GetConnection();
+            this.TestContains(virtuoso);
+        }
+#endif
+
+        #endregion
+
+        #region Get Graph Tests
+
+        private void TestGetGraph(IStorageProvider manager)
+        {
+            this.EnsureTestDataset(manager);
+
+            PersistentTripleStore store = new PersistentTripleStore(manager);
+            try
+            {
+                Graph aExpected = new Graph();
+                aExpected.LoadFromEmbeddedResource("VDS.RDF.Configuration.configuration.ttl");
+                aExpected.Retract(aExpected.Triples.Where(t => !t.IsGroundTriple).ToList());
+                aExpected.BaseUri = new Uri(TestGraphUri1);
+                IGraph aActual = store[aExpected.BaseUri];
+                Assert.AreEqual(aExpected, aActual, "Graph 1 should be equal when retrieved using Graph()");
+                aActual = store.Graphs[aExpected.BaseUri];
+                Assert.AreEqual(aExpected, aActual, "Graph 1 should be equal when retrieved using Graphs[]");
+
+                Graph bExpected = new Graph();
+                bExpected.LoadFromFile("resources\\InferenceTest.ttl");
+                bExpected.Retract(bExpected.Triples.Where(t => !t.IsGroundTriple).ToList());
+                bExpected.BaseUri = new Uri(TestGraphUri2);
+                IGraph bActual = store[bExpected.BaseUri];
+                Assert.AreEqual(bExpected, bActual, "Graph 2 should be equal when retrieved using Graph()");
+                bActual = store.Graphs[bExpected.BaseUri];
+                Assert.AreEqual(bExpected, bActual, "Graph 2 should be equal when retrieved using Graphs[]");
+
+                Graph cExpected = new Graph();
+                cExpected.LoadFromEmbeddedResource("VDS.RDF.Query.Optimisation.OptimiserStats.ttl");
+                cExpected.Retract(cExpected.Triples.Where(t => !t.IsGroundTriple).ToList());
+                cExpected.BaseUri = new Uri(TestGraphUri3);
+                IGraph cActual = store[cExpected.BaseUri];
+                Assert.AreEqual(cExpected, cActual, "Graph 3 should be equal when retrieved using Graph()");
+                cActual = store.Graphs[cExpected.BaseUri];
+                Assert.AreEqual(cExpected, cActual, "Graph 3 should be equal when retrieved using Graphs[]");
+            }
+            finally
+            {
+                store.Dispose();
+            }
+        }
+
+        [Test]
+        public void StoragePersistentTripleStoreMemGetGraph()
+        {
+            InMemoryManager manager = new InMemoryManager();
+            this.TestGetGraph(manager);
+        }
+
+
+        [Test]
+#if !NO_SYNC_HTTP
+        public void StoragePersistentTripleStoreFusekiGetGraph()
+        {
+            FusekiConnector fuseki = FusekiTest.GetConnection();
+            this.TestGetGraph(fuseki);
+        }
+#endif
+
+#if !PORTABLE
+        [Test]
+        public void StoragePersistentTripleStoreVirtuosoGetGraph()
+        {
+            VirtuosoManager virtuoso = VirtuosoTest.GetConnection();
+            this.TestGetGraph(virtuoso);
+        }
+#endif
+        #endregion
+
+        #region Add Triples Tests
+
+        private void TestAddTriplesFlushed(IStorageProvider manager)
+        {
+            this.EnsureGraphDeleted(manager, new Uri(TestGraphUri1));
+            this.EnsureTestDataset(manager);
+
+            PersistentTripleStore store = new PersistentTripleStore(manager);
+            try
+            {
+                IGraph g = store[new Uri(TestGraphUri1)];
+
+                Triple toAdd = new Triple(g.CreateUriNode(new Uri("http://example.org/subject")), g.CreateUriNode(new Uri("http://example.org/predicate")), g.CreateUriNode(new Uri("http://example.org/object")));
+                g.Assert(toAdd);
+
+                Assert.IsTrue(g.ContainsTriple(toAdd), "Added triple should be present in in-memory view prior to Flush/Discard");
+                Graph h = new Graph();
+                manager.LoadGraph(h, g.BaseUri);
+                Assert.IsFalse(h.ContainsTriple(toAdd), "Added triple should not be present in underlying store prior to Flush/Discard");
+
+                store.Flush();
+
+                Assert.IsTrue(g.ContainsTriple(toAdd), "Added triple should be present in in-memory view after Flush");
+                h = new Graph();
+                manager.LoadGraph(h, g.BaseUri);
+                Assert.IsTrue(h.ContainsTriple(toAdd), "Added triple should be present in underlying store after Flush");
+            }
+            finally
+            {
+                store.Dispose();
+            }
+        }
+
+        [Test]
+        public void StoragePersistentTripleStoreMemAddTriplesFlushed()
+        {
+            InMemoryManager manager = new InMemoryManager();
+            this.TestAddTriplesFlushed(manager);
+        }
+
+#if !NO_SYNC_HTTP
+        [Test]
+        public void StoragePersistentTripleStoreFusekiAddTriplesFlushed()
+        {
+            FusekiConnector fuseki = FusekiTest.GetConnection();
+            this.TestAddTriplesFlushed(fuseki);
+        }
+#endif
+
+#if !PORTABLE
+        [Test]
+        public void StoragePersistentTripleStoreVirtuosoAddTriplesFlushed()
+        {
+            VirtuosoManager virtuoso = VirtuosoTest.GetConnection();
+            this.TestAddTriplesFlushed(virtuoso);
+        }
+#endif
+
+        private void TestAddTriplesDiscarded(IStorageProvider manager)
+        {
+            this.EnsureGraphDeleted(manager, new Uri(TestGraphUri1));
+            this.EnsureTestDataset(manager);
+
+            PersistentTripleStore store = new PersistentTripleStore(manager);
+            try
+            {
+                IGraph g = store[new Uri(TestGraphUri1)];
+
+                Triple toAdd = new Triple(g.CreateUriNode(new Uri("http://example.org/subject")), g.CreateUriNode(new Uri("http://example.org/predicate")), g.CreateUriNode(new Uri("http://example.org/object")));
+                g.Assert(toAdd);
+
+                Assert.IsTrue(g.ContainsTriple(toAdd), "Added triple should be present in in-memory view prior to Flush/Discard");
+                Graph h = new Graph();
+                manager.LoadGraph(h, g.BaseUri);
+                Assert.IsFalse(h.ContainsTriple(toAdd), "Added triple should not be present in underlying store prior to Flush/Discard");
+
+                store.Discard();
+
+                Assert.IsFalse(g.ContainsTriple(toAdd), "Added triple should not be present in in-memory view after Discard");
+                h = new Graph();
+                manager.LoadGraph(h, g.BaseUri);
+                Assert.IsFalse(h.ContainsTriple(toAdd), "Added triple should not be present in underlying store after Discard");
+            }
+            finally
+            {
+                store.Dispose();
+            }
+        }
+
+        [Test]
+        public void StoragePersistentTripleStoreMemAddTriplesDiscarded()
+        {
+            InMemoryManager manager = new InMemoryManager();
+            this.TestAddTriplesDiscarded(manager);
+        }
+
+#if !NO_SYNC_HTTP
+        [Test]
+        public void StoragePersistentTripleStoreFusekiAddTriplesDiscarded()
+        {
+            FusekiConnector fuseki = FusekiTest.GetConnection();
+            this.TestAddTriplesDiscarded(fuseki);
+        }
+#endif
+
+#if !PORTABLE
+        [Test]
+        public void StoragePersistentTripleStoreVirtuosoAddTriplesDiscarded()
+        {
+            VirtuosoManager virtuoso = VirtuosoTest.GetConnection();
+            this.TestAddTriplesDiscarded(virtuoso);
+        }
+#endif
+
+        #endregion
+
+        #region Remove Triples Tests
+
+        private void TestRemoveTriplesFlushed(IStorageProvider manager)
+        {
+            this.EnsureTestDataset(manager);
+
+            PersistentTripleStore store = new PersistentTripleStore(manager);
+            try
+            {
+                IGraph g = store[new Uri(TestGraphUri1)];
+
+                INode rdfType = g.CreateUriNode(new Uri(NamespaceMapper.RDF + "type"));
+                g.Retract(g.GetTriplesWithPredicate(rdfType).ToList());
+
+                Assert.IsFalse(g.GetTriplesWithPredicate(rdfType).Any(), "Removed triples should not be present in in-memory view prior to Flush/Discard");
+                Graph h = new Graph();
+                manager.LoadGraph(h, g.BaseUri);
+                Assert.IsTrue(h.GetTriplesWithPredicate(rdfType).Any(), "Removed triples should still be present in underlying store prior to Flush/Discard");
+
+                store.Flush();
+
+                Assert.IsFalse(g.GetTriplesWithPredicate(rdfType).Any(), "Removed triples should not be present in in-memory view after Flush");
+                h = new Graph();
+                manager.LoadGraph(h, g.BaseUri);
+                Assert.IsFalse(h.GetTriplesWithPredicate(rdfType).Any(), "Removed triples should no longer be present in underlying store after Flush");
+
+            }
+            finally
+            {
+                store.Dispose();
+            }
+        }
+
+        [Test]
+        public void StoragePersistentTripleStoreMemRemoveTriplesFlushed()
+        {
+            InMemoryManager manager = new InMemoryManager();
+            this.TestRemoveTriplesFlushed(manager);
+        }
+
+#if !NO_SYNC_HTTP
+        [Test]
+        public void StoragePersistentTripleStoreFusekiRemoveTriplesFlushed()
+        {
+            FusekiConnector fuseki = FusekiTest.GetConnection();
+            this.TestRemoveTriplesFlushed(fuseki);
+        }
+#endif
+
+#if !PORTABLE
+        [Test]
+        public void StoragePersistentTripleStoreVirtuosoRemoveTriplesFlushed()
+        {
+            VirtuosoManager virtuoso = VirtuosoTest.GetConnection();
+            this.TestRemoveTriplesFlushed(virtuoso);
+        }
+#endif
+        private void TestRemoveTriplesDiscarded(IStorageProvider manager)
+        {
+            this.EnsureTestDataset(manager);
+
+            PersistentTripleStore store = new PersistentTripleStore(manager);
+            try
+            {
+                IGraph g = store[new Uri(TestGraphUri1)];
+
+                INode rdfType = g.CreateUriNode(new Uri(NamespaceMapper.RDF + "type"));
+                g.Retract(g.GetTriplesWithPredicate(rdfType).ToList());
+
+                Assert.IsFalse(g.GetTriplesWithPredicate(rdfType).Any(), "Removed triples should not be present in in-memory view prior to Flush/Discard");
+                Graph h = new Graph();
+                manager.LoadGraph(h, g.BaseUri);
+                Assert.IsTrue(h.GetTriplesWithPredicate(rdfType).Any(), "Removed triples should still be present in underlying store prior to Flush/Discard");
+
+                store.Discard();
+
+                Assert.IsTrue(g.GetTriplesWithPredicate(rdfType).Any(), "Removed triples should now be present in in-memory view after Discard");
+                h = new Graph();
+                manager.LoadGraph(h, g.BaseUri);
+                Assert.IsTrue(h.GetTriplesWithPredicate(rdfType).Any(), "Removed triples should still be present in underlying store after Discard");
+
+            }
+            finally
+            {
+                store.Dispose();
+            }
+        }
+
+        [Test]
+        public void StoragePersistentTripleStoreMemRemoveTriplesDiscarded()
+        {
+            InMemoryManager manager = new InMemoryManager();
+            this.TestRemoveTriplesDiscarded(manager);
+        }
+
+#if !NO_SYNC_HTTP
+        [Test]
+        public void StoragePersistentTripleStoreFusekiRemoveTriplesDiscarded()
+        {
+            FusekiConnector fuseki = FusekiTest.GetConnection();
+            this.TestRemoveTriplesDiscarded(fuseki);
+        }
+#endif
+
+#if !PORTABLE
+        [Test]
+        public void StoragePersistentTripleStoreVirtuosoRemoveTriplesDiscarded()
+        {
+            VirtuosoManager virtuoso = VirtuosoTest.GetConnection();
+            this.TestRemoveTriplesDiscarded(virtuoso);
+        }
+#endif
+
+        #endregion
+
+        #region Add Graph Tests
+
+        private void TestAddGraphFlushed(IStorageProvider manager)
+        {
+            this.EnsureTestDataset(manager);
+
+            PersistentTripleStore store = new PersistentTripleStore(manager);
+            try
+            {
+                Graph g = new Graph();
+                g.BaseUri = new Uri("http://example.org/persistence/graphs/added/flushed");
+                this.EnsureGraphDeleted(manager, g.BaseUri);
+                g.Assert(g.CreateUriNode("rdf:subject"), g.CreateUriNode("rdf:predicate"), g.CreateUriNode("rdf:object"));
+                store.Add(g);
+
+                Assert.IsTrue(store.HasGraph(g.BaseUri), "Newly added graph should exist in in-memory view of store");
+                Assert.IsFalse(manager.ListGraphs().Contains(g.BaseUri), "Newly added graph should not yet exist in underlying store");
+
+                store.Flush();
+
+                Assert.IsTrue(manager.ListGraphs().Contains(g.BaseUri), "After Flush() is called added graph should exist in underlying store");
+            }
+            finally
+            {
+                store.Dispose();
+            }
+        }
+
+        [Test]
+        public void StoragePersistentTripleStoreMemAddGraphFlushed()
+        {
+            InMemoryManager manager = new InMemoryManager();
+            this.TestAddGraphFlushed(manager);
+        }
+
+#if !NO_SYNC_HTTP
+        [Test]
+        public void StoragePersistentTripleStoreFusekiAddGraphFlushed()
+        {
+            FusekiConnector fuseki = FusekiTest.GetConnection();
+            this.TestAddGraphFlushed(fuseki);
+        }
+#endif
+
+#if !PORTABLE
+        [Test]
+        public void StoragePersistentTripleStoreVirtuosoAddGraphFlushed()
+        {
+            VirtuosoManager virtuoso = VirtuosoTest.GetConnection();
+            this.TestAddGraphFlushed(virtuoso);
+        }
+#endif
+        private void TestAddGraphDiscarded(IStorageProvider manager)
+        {
+            this.EnsureTestDataset(manager);
+
+            PersistentTripleStore store = new PersistentTripleStore(manager);
+            try
+            {
+                Graph g = new Graph();
+                g.BaseUri = new Uri("http://example.org/persistence/graphs/added/discarded");
+                this.EnsureGraphDeleted(manager, g.BaseUri);
+                g.Assert(g.CreateUriNode("rdf:subject"), g.CreateUriNode("rdf:predicate"), g.CreateUriNode("rdf:object"));
+                store.Add(g);
+
+                Assert.IsTrue(store.HasGraph(g.BaseUri), "Newly added graph should exist in in-memory view of store");
+                Assert.IsFalse(manager.ListGraphs().Contains(g.BaseUri), "Newly added graph should not yet exist in underlying store");
+
+                store.Discard();
+
+                Graph h = new Graph();
+                try
+                {
+                    manager.LoadGraph(h, g.BaseUri);
+                }
+                catch
+                {
+                    //No catch needed
+                }
+                Assert.IsTrue(h.IsEmpty, "After Discard() is called a graph may exist in the underlying store but it MUST be empty");
+            }
+            finally
+            {
+                store.Dispose();
+            }
+        }
+
+        [Test]
+        public void StoragePersistentTripleStoreMemAddGraphDiscarded()
+        {
+            InMemoryManager manager = new InMemoryManager();
+            this.TestAddGraphDiscarded(manager);
+        }
+
+#if !NO_SYNC_HTTP
+        [Test]
+        public void StoragePersistentTripleStoreFusekiAddGraphDiscarded()
+        {
+            FusekiConnector fuseki = FusekiTest.GetConnection();
+            this.TestAddGraphDiscarded(fuseki);
+        }
+#endif
+
+#if !PORTABLE // No VirtuosoManager in PCL
+        [Test]
+        public void StoragePersistentTripleStoreVirtuosoAddGraphDiscarded()
+        {
+            VirtuosoManager virtuoso = VirtuosoTest.GetConnection();
+            this.TestAddGraphDiscarded(virtuoso);
+        }
+#endif
+
+        #endregion
+
+        #region Remove Graph Tests
+
+        private void TestRemoveGraphFlushed(IStorageProvider manager)
+        {
+            this.EnsureTestDataset(manager);
+
+            PersistentTripleStore store = new PersistentTripleStore(manager);
+            try
+            {
+                Uri toRemove = new Uri(TestGraphUri1);
+                Assert.IsTrue(store.HasGraph(toRemove), "In-memory view should contain the Graph we wish to remove");
+
+                store.Remove(toRemove);
+                Assert.IsFalse(store.HasGraph(toRemove), "In-memory view should no longer contain the Graph we removed prior to the Flush/Discard operation");
+                store.Flush();
+
+                Assert.IsFalse(store.HasGraph(toRemove), "In-Memory view should no longer contain the Graph we removed after Flushing");
+                AnyHandler handler = new AnyHandler();
+                try
+                {
+                    manager.LoadGraph(handler, toRemove);
+                }
+                catch
+                {
+
+                }
+                Assert.IsFalse(handler.Any, "Attempting to load Graph from underlying store should return nothing after the Flush() operation");
+            }
+            finally
+            {
+                store.Dispose();
+            }
+        }
+
+        [Test]
+        public void StoragePersistentTripleStoreMemRemoveGraphFlushed()
+        {
+            InMemoryManager manager = new InMemoryManager();
+            this.TestRemoveGraphFlushed(manager);
+        }
+
+#if !NO_SYNC_HTTP
+        [Test]
+        public void StoragePersistentTripleStoreFusekiRemoveGraphFlushed()
+        {
+            FusekiConnector fuseki = FusekiTest.GetConnection();
+            this.TestRemoveGraphFlushed(fuseki);
+        }
+#endif
+
+#if !PORTABLE // No VirtuosoManager in PCL
+        [Test]
+        public void StoragePersistentTripleStoreVirtuosoRemoveGraphFlushed()
+        {
+            VirtuosoManager virtuoso = VirtuosoTest.GetConnection();
+            this.TestRemoveGraphFlushed(virtuoso);
+        }
+#endif
+
+        private void TestRemoveGraphDiscarded(IStorageProvider manager)
+        {
+            this.EnsureTestDataset(manager);
+
+            PersistentTripleStore store = new PersistentTripleStore(manager);
+            try
+            {
+                Uri toRemove = new Uri(TestGraphUri1);
+                Assert.IsTrue(store.HasGraph(toRemove), "In-memory view should contain the Graph we wish to remove");
+
+                store.Remove(toRemove);
+                Assert.IsFalse(store.HasGraph(toRemove), "In-memory view should no longer contain the Graph we removed prior to the Flush/Discard operation");
+                store.Discard();
+
+                Assert.IsTrue(store.HasGraph(toRemove), "In-Memory view should still contain the Graph we removed as we Discarded that change");
+                AnyHandler handler = new AnyHandler();
+                manager.LoadGraph(handler, toRemove);
+                Assert.IsTrue(handler.Any, "Attempting to load Graph from underlying store should return something as the Discard() prevented the removal being persisted");
+            }
+            finally
+            {
+                store.Dispose();
+            }
+        }
+
+        [Test]
+        public void StoragePersistentTripleStoreMemRemoveGraphDiscarded()
+        {
+            InMemoryManager manager = new InMemoryManager();
+            this.TestRemoveGraphDiscarded(manager);
+        }
+
+#if !NO_SYNC_HTTP
+        [Test]
+        public void StoragePersistentTripleStoreFusekiRemoveGraphDiscarded()
+        {
+            FusekiConnector fuseki = FusekiTest.GetConnection();
+            this.TestRemoveGraphDiscarded(fuseki);
+        }
+#endif
+
+#if !PORTABLE // No VirtuosoManager in PCL
+        [Test]
+        public void StoragePersistentTripleStoreVirtuosoRemoveGraphDiscarded()
+        {
+            VirtuosoManager virtuoso = VirtuosoTest.GetConnection();
+            this.TestRemoveGraphDiscarded(virtuoso);
+        }
+#endif
+        #endregion
+
+        #region Add then Remove Graph Sequencing Tests
+
+        private void TestAddThenRemoveGraphFlushed(IStorageProvider manager)
+        {
+            this.EnsureTestDataset(manager);
+
+            PersistentTripleStore store = new PersistentTripleStore(manager);
+            try
+            {
+                Graph g = new Graph();
+                g.BaseUri = new Uri("http://example.org/persistence/graphs/added/flushed");
+                this.EnsureGraphDeleted(manager, g.BaseUri);
+                g.Assert(g.CreateUriNode("rdf:subject"), g.CreateUriNode("rdf:predicate"), g.CreateUriNode("rdf:object"));
+                store.Add(g);
+
+                Assert.IsTrue(store.HasGraph(g.BaseUri), "Newly added graph should exist in in-memory view of store");
+                Assert.IsFalse(manager.ListGraphs().Contains(g.BaseUri), "Newly added graph should not yet exist in underlying store");
+
+                store.Remove(g.BaseUri);
+                Assert.IsFalse(store.HasGraph(g.BaseUri), "Graph then removed before Flush/Discard() should no longer exist in in-memory view of store");
+                Assert.IsFalse(manager.ListGraphs().Contains(g.BaseUri), "Graph then removed should still not exist in underlying store");
+
+                store.Flush();
+
+                Assert.IsFalse(store.HasGraph(g.BaseUri), "After Flush() is called graph should not exist in in-memory view of store");
+                Assert.IsFalse(manager.ListGraphs().Contains(g.BaseUri), "After Flush() is called added then removed graph should not exist in underlying store");
+            }
+            finally
+            {
+                store.Dispose();
+            }
+        }
+
+        [Test]
+        public void StoragePersistentTripleStoreMemAddThenRemoveGraphFlushed()
+        {
+            InMemoryManager manager = new InMemoryManager();
+            this.TestAddThenRemoveGraphFlushed(manager);
+        }
+
+#if !NO_SYNC_HTTP
+        [Test]
+        public void StoragePersistentTripleStoreFusekiAddThenRemoveGraphFlushed()
+        {
+            FusekiConnector fuseki = FusekiTest.GetConnection();
+            this.TestAddThenRemoveGraphFlushed(fuseki);
+        }
+#endif
+
+#if !PORTABLE // No VirtuosoManager in PCL
+        [Test]
+        public void StoragePersistentTripleStoreVirtuosoAddThenRemoveGraphFlushed()
+        {
+            VirtuosoManager virtuoso = VirtuosoTest.GetConnection();
+            this.TestAddThenRemoveGraphFlushed(virtuoso);
+        }
+#endif
+
+        private void TestAddThenRemoveGraphDiscarded(IStorageProvider manager)
+        {
+            this.EnsureTestDataset(manager);
+
+            PersistentTripleStore store = new PersistentTripleStore(manager);
+            try
+            {
+                Graph g = new Graph();
+                g.BaseUri = new Uri("http://example.org/persistence/graphs/added/discarded");
+                this.EnsureGraphDeleted(manager, g.BaseUri);
+                g.Assert(g.CreateUriNode("rdf:subject"), g.CreateUriNode("rdf:predicate"), g.CreateUriNode("rdf:object"));
+                store.Add(g);
+
+                Assert.IsTrue(store.HasGraph(g.BaseUri), "Newly added graph should exist in in-memory view of store");
+                Assert.IsFalse(manager.ListGraphs().Contains(g.BaseUri), "Newly added graph should not yet exist in underlying store");
+
+                store.Remove(g.BaseUri);
+                Assert.IsFalse(store.HasGraph(g.BaseUri), "Graph then removed before Flush/Discard() should no longer exist in in-memory view of store");
+                Assert.IsFalse(manager.ListGraphs().Contains(g.BaseUri), "Graph then removed should still not exist in underlying store");
+
+                store.Discard();
+
+                Assert.IsFalse(store.HasGraph(g.BaseUri), "After Discard() is called graph should not exist in in-memory view of store");
+                Assert.IsFalse(manager.ListGraphs().Contains(g.BaseUri), "After Discard() is called added then removed graph should not exist in underlying store");
+            }
+            finally
+            {
+                store.Dispose();
+            }
+        }
+
+        [Test]
+        public void StoragePersistentTripleStoreMemAddThenRemoveGraphDiscarded()
+        {
+            InMemoryManager manager = new InMemoryManager();
+            this.TestAddThenRemoveGraphDiscarded(manager);
+        }
+
+#if !NO_SYNC_HTTP
+        [Test]
+        public void StoragePersistentTripleStoreFusekiAddThenRemoveGraphDiscarded()
+        {
+            FusekiConnector fuseki = FusekiTest.GetConnection();
+            this.TestAddThenRemoveGraphDiscarded(fuseki);
+        }
+#endif
+
+#if !PORTABLE // No VirtuosoManager in PCL
+        [Test]
+        public void StoragePersistentTripleStoreVirtuosoAddThenRemoveGraphDiscarded()
+        {
+            VirtuosoManager virtuoso = VirtuosoTest.GetConnection();
+            this.TestAddThenRemoveGraphDiscarded(virtuoso);
+        }
+#endif
+        #endregion
+
+        #region Remove then Add Graph Sequencing Tests
+
+        private void TestRemoveThenAddGraphFlushed(IStorageProvider manager)
+        {
+            this.EnsureTestDataset(manager);
+
+            PersistentTripleStore store = new PersistentTripleStore(manager);
+            try
+            {
+                Uri toRemove = new Uri(TestGraphUri1);
+                IGraph g = store[toRemove];
+                Assert.IsTrue(store.HasGraph(toRemove), "In-memory view should contain the Graph we wish to remove");
+
+                store.Remove(toRemove);
+                Assert.IsFalse(store.HasGraph(toRemove), "In-memory view should no longer contain the Graph we removed prior to the Flush/Discard operation");
+
+                store.Add(g);
+                Assert.IsTrue(store.HasGraph(toRemove), "In-memory should now contain the Graph we added back");
+
+                store.Flush();
+
+                Assert.IsTrue(store.HasGraph(toRemove), "In-Memory view should still contain the Graph we added back after Flushing");
+                AnyHandler handler = new AnyHandler();
+                manager.LoadGraph(handler, toRemove);
+                Assert.IsTrue(handler.Any, "Attempting to load Graph from underlying store should return something after the Flush() operation since we didn't remove the graph in the end");
+            }
+            finally
+            {
+                store.Dispose();
+            }
+        }
+
+        [Test]
+        public void StoragePersistentTripleStoreMemRemoveThenAddGraphFlushed()
+        {
+            InMemoryManager manager = new InMemoryManager();
+            this.TestRemoveThenAddGraphFlushed(manager);
+        }
+
+#if !NO_SYNC_HTTP
+        [Test]
+        public void StoragePersistentTripleStoreFusekiRemoveThenAddGraphFlushed()
+        {
+            FusekiConnector fuseki = FusekiTest.GetConnection();
+            this.TestRemoveThenAddGraphFlushed(fuseki);
+        }
+#endif
+
+#if !PORTABLE // No VirtuosoManager in PCL
+        [Test]
+        public void StoragePersistentTripleStoreVirtuosoRemoveThenAddGraphFlushed()
+        {
+            VirtuosoManager virtuoso = VirtuosoTest.GetConnection();
+            this.TestRemoveThenAddGraphFlushed(virtuoso);
+        }
+#endif
+
+        private void TestRemoveThenAddGraphDiscarded(IStorageProvider manager)
+        {
+            this.EnsureTestDataset(manager);
+
+            PersistentTripleStore store = new PersistentTripleStore(manager);
+            try
+            {
+                Uri toRemove = new Uri(TestGraphUri1);
+                IGraph g = store[toRemove];
+                Assert.IsTrue(store.HasGraph(toRemove), "In-memory view should contain the Graph we wish to remove");
+
+                store.Remove(toRemove);
+                Assert.IsFalse(store.HasGraph(toRemove), "In-memory view should no longer contain the Graph we removed prior to the Flush/Discard operation");
+
+                store.Add(g);
+                Assert.IsTrue(store.HasGraph(toRemove), "In-memory should now contain the Graph we added back");
+
+                store.Discard();
+
+                Assert.IsTrue(store.HasGraph(toRemove), "In-Memory view should still contain the Graph we removed and added back regardless as we Discarded that change");
+                AnyHandler handler = new AnyHandler();
+                manager.LoadGraph(handler, toRemove);
+                Assert.IsTrue(handler.Any, "Attempting to load Graph from underlying store should return something as the Discard() prevented the removal and add back being persisted");
+            }
+            finally
+            {
+                store.Dispose();
+            }
+        }
+
+        [Test]
+        public void StoragePersistentTripleStoreMemRemoveThenAddGraphDiscarded()
+        {
+            InMemoryManager manager = new InMemoryManager();
+            this.TestRemoveThenAddGraphDiscarded(manager);
+        }
+
+#if !NO_SYNC_HTTP
+        [Test]
+        public void StoragePersistentTripleStoreFusekiRemoveThenAddGraphDiscarded()
+        {
+            FusekiConnector fuseki = FusekiTest.GetConnection();
+            this.TestRemoveThenAddGraphDiscarded(fuseki);
+        }
+#endif
+
+#if !PORTABLE // No VirtuosoManager in PCL
+        [Test]
+        public void StoragePersistentTripleStoreVirtuosoRemoveThenAddGraphDiscarded()
+        {
+            VirtuosoManager virtuoso = VirtuosoTest.GetConnection();
+            this.TestRemoveThenAddGraphDiscarded(virtuoso);
+        }
+#endif
+
+        #endregion
+
+        #region SPARQL Query Tests
+
+        private void TestQueryUnsynced(IStorageProvider manager)
+        {
+            this.EnsureTestDataset(manager);
+
+            PersistentTripleStore store = new PersistentTripleStore(manager);
+            try
+            {
+                store.Remove(new Uri(TestGraphUri1));
+
+                store.ExecuteQuery("SELECT * WHERE { ?s ?p ?o }");
+            }
+            finally
+            {
+                store.Discard();
+                store.Dispose();
+            }
+        }
+
+        private void TestQuerySelect(IStorageProvider manager, String query)
+        {
+            this.EnsureTestDataset(manager);
+
+            PersistentTripleStore store = new PersistentTripleStore(manager);
+            try
+            {
+                SparqlResultSet results = store.ExecuteQuery(query) as SparqlResultSet;
+                if (results == null) Assert.Fail("Did not get a SPARQL Result Set as expected");
+
+                TestTools.ShowResults(results);
+            }
+            finally
+            {
+                store.Dispose();
+            }
+        }
+
+        private void TestQueryAsk(IStorageProvider manager, String query, bool expected)
+        {
+            this.EnsureTestDataset(manager);
+
+            PersistentTripleStore store = new PersistentTripleStore(manager);
+            try
+            {
+                SparqlResultSet results = store.ExecuteQuery(query) as SparqlResultSet;
+                if (results == null) Assert.Fail("Did not get a SPARQL Result Set as expected");
+
+                TestTools.ShowResults(results);
+
+                Assert.AreEqual(SparqlResultsType.Boolean, results.ResultsType, "Did not get Boolean result as expected");
+                Assert.AreEqual(expected, results.Result, "Boolean Result failed to match");
+            }
+            finally
+            {
+                store.Dispose();
+            }
+        }
+
+        private void TestQueryConstruct(IStorageProvider manager, String query)
+        {
+            this.EnsureTestDataset(manager);
+
+            PersistentTripleStore store = new PersistentTripleStore(manager);
+            try
+            {
+                IGraph g = store.ExecuteQuery(query) as IGraph;
+                if (g == null) Assert.Fail("Did not get a Graph as expected");
+
+                TestTools.ShowResults(g);
+            }
+            finally
+            {
+                store.Dispose();
+            }
+        }
+
+        private void TestQueryDescribe(IStorageProvider manager, String query)
+        {
+            this.EnsureTestDataset(manager);
+
+            PersistentTripleStore store = new PersistentTripleStore(manager);
+            try
+            {
+                IGraph g = store.ExecuteQuery(query) as IGraph;
+                if (g == null) Assert.Fail("Did not get a Graph as expected");
+
+                TestTools.ShowResults(g);
+            }
+            finally
+            {
+                store.Dispose();
+            }
+        }
+
+        [Test,ExpectedException(typeof(RdfQueryException))]
+        public void StoragePersistentTripleStoreMemQueryUnsynced()
+        {
+            InMemoryManager manager = new InMemoryManager();
+            this.TestQueryUnsynced(manager);
+        }
+
+#if !NO_SYNC_HTTP
+        [Test, ExpectedException(typeof(RdfQueryException))]
+        public void StoragePersistentTripleStoreFusekiQueryUnsynced()
+        {
+            FusekiConnector fuseki = FusekiTest.GetConnection();
+            this.TestQueryUnsynced(fuseki);
+        }
+#endif
+
+#if !PORTABLE // No VirtuosoManager in PCL
+        [Test, ExpectedException(typeof(RdfQueryException))]
+        public void StoragePersistentTripleStoreVirtuosoQueryUnsynced()
+        {
+            VirtuosoManager virtuoso = VirtuosoTest.GetConnection();
+            this.TestQueryUnsynced(virtuoso);
+        }
+#endif
+
+        [Test]
+        public void StoragePersistentTripleStoreMemQuerySelect()
+        {
+            InMemoryManager manager = new InMemoryManager();
+            this.TestQuerySelect(manager, "SELECT * WHERE { ?s a ?type }");
+        }
+
+#if !NO_SYNC_HTTP
+        [Test]
+        public void StoragePersistentTripleStoreFusekiQuerySelect()
+        {
+            FusekiConnector fuseki = FusekiTest.GetConnection();
+            this.TestQuerySelect(fuseki, "SELECT * WHERE { ?s a ?type }");
+        }
+#endif
+
+#if !PORTABLE // No VirtuosoManager in PCL
+        [Test]
+        public void StoragePersistentTripleStoreVirtuosoQuerySelect()
+        {
+            VirtuosoManager virtuoso = VirtuosoTest.GetConnection();
+            this.TestQuerySelect(virtuoso, "SELECT * WHERE { ?s a ?type }");
+        }
+#endif
+
+        [Test]
+        public void StoragePersistentTripleStoreMemQueryAsk()
+        {
+            InMemoryManager manager = new InMemoryManager();
+            this.TestQueryAsk(manager, "ASK WHERE { GRAPH ?g { ?s a ?type } }", true);
+            this.TestQueryAsk(manager, "ASK WHERE { GRAPH ?g { ?s <http://example.org/noSuchThing> ?o } }", false);
+        }
+
+#if !NO_SYNC_HTTP
+        [Test]
+        public void StoragePersistentTripleStoreFusekiQueryAsk()
+        {
+            FusekiConnector fuseki = FusekiTest.GetConnection();
+            this.TestQueryAsk(fuseki, "ASK WHERE { GRAPH ?g { ?s a ?type } }", true);
+            this.TestQueryAsk(fuseki, "ASK WHERE { GRAPH ?g { ?s <http://example.org/noSuchThing> ?o } }", false);
+        }
+#endif
+
+#if !PORTABLE // No VirtuosoManager in PCL
+        [Test]
+        public void StoragePersistentTripleStoreVirtuosoQueryAsk()
+        {
+            VirtuosoManager virtuoso = VirtuosoTest.GetConnection();
+            this.TestQueryAsk(virtuoso, "ASK WHERE { ?s a ?type }", true);
+            this.TestQueryAsk(virtuoso, "ASK WHERE { ?s <http://example.org/noSuchThing> ?o }", false);
+        }
+#endif
+
+        [Test]
+        public void StoragePersistentTripleStoreMemQueryConstruct()
+        {
+            InMemoryManager manager = new InMemoryManager();
+            this.TestQueryConstruct(manager, "CONSTRUCT { ?s a ?type } WHERE { ?s a ?type }");
+        }
+
+#if !NO_SYNC_HTTP
+        [Test]
+        public void StoragePersistentTripleStoreFusekiQueryConstruct()
+        {
+            FusekiConnector fuseki = FusekiTest.GetConnection();
+            this.TestQueryConstruct(fuseki, "CONSTRUCT { ?s a ?type } WHERE { ?s a ?type }");
+        }
+#endif
+
+#if !PORTABLE // No VirtuosoManager in PCL
+        [Test]
+        public void StoragePersistentTripleStoreVirtuosoQueryConstruct()
+        {
+            VirtuosoManager virtuoso = VirtuosoTest.GetConnection();
+            this.TestQueryConstruct(virtuoso, "CONSTRUCT { ?s a ?type } WHERE { ?s a ?type }");
+        }
+#endif
+
+        [Test]
+        public void StoragePersistentTripleStoreMemQueryDescribe()
+        {
+            InMemoryManager manager = new InMemoryManager();
+            this.TestQueryDescribe(manager, "DESCRIBE ?type WHERE { ?s a ?type } LIMIT 5");
+        }
+
+#if !NO_SYNC_HTTP
+        [Test]
+        public void StoragePersistentTripleStoreFusekiQueryDescribe()
+        {
+            FusekiConnector fuseki = FusekiTest.GetConnection();
+            this.TestQueryDescribe(fuseki, "DESCRIBE ?type WHERE { GRAPH ?g { ?s a ?type } } LIMIT 5");
+        }
+#endif
+
+#if !PORTABLE // No VirtuosoManager in PCL
+        [Test]
+        public void StoragePersistentTripleStoreVirtuosoQueryDescribe()
+        {
+            VirtuosoManager virtuoso = VirtuosoTest.GetConnection();
+            this.TestQueryDescribe(virtuoso, "DESCRIBE ?type WHERE { ?s a ?type } LIMIT 5");
+        }
+#endif
+
+        #endregion
+
+        #region SPARQL Update Tests
+
+        private void TestUpdateUnsynced(IStorageProvider manager)
+        {
+            this.EnsureTestDataset(manager);
+
+            PersistentTripleStore store = new PersistentTripleStore(manager);
+            try
+            {
+                store.Remove(new Uri(TestGraphUri1));
+
+                store.ExecuteUpdate("LOAD <http://dbpedia.org/resource/Ilkeston>");
+            }
+            finally
+            {
+                store.Discard();
+                store.Dispose();
+            }
+        }
+
+        private void TestUpdate(IStorageProvider manager)
+        {
+            this.EnsureTestDataset(manager);
+            Uri updateUri = new Uri("http://example.org/persistence/update/temp");
+            this.EnsureGraphDeleted(manager, updateUri);
+
+            PersistentTripleStore store = new PersistentTripleStore(manager);
+            try
+            {
+                Assert.IsFalse(store.HasGraph(updateUri), "Prior to SPARQL Update our target graph should not exist using HasGraph()");
+                Assert.IsFalse(store.Graphs.Contains(updateUri), "Prior to SPARQL Update out target graph should not exist using Graphs.Contains()");
+                Assert.IsFalse(manager.ListGraphs().Contains(updateUri), "Prior to SPARQL Update our target graph should not exist in the underlying store");
+
+                store.ExecuteUpdate("LOAD <http://dbpedia.org/resource/Ilkeston> INTO GRAPH <" + updateUri.ToString() + ">");
+
+                Assert.IsTrue(store.HasGraph(updateUri), "SPARQL Update should have loaded into our target graph so that HasGraph() returns true");
+                Assert.IsTrue(store.Graphs.Contains(updateUri), "SPARQL Update should have loaded into out target graph so that Graphs.Contains() returns true");
+
+                //Note that SPARQL Updates go directly to the underlying store so the change is persisted immediately
+                Assert.IsTrue(manager.ListGraphs().Contains(updateUri), "SPARQL Update should loaded into our target graph directly in the underlying store");
+            }
+            finally
+            {
+                store.Dispose();
+            }
+        }
+
+        [Test, ExpectedException(typeof(SparqlUpdateException))]
+        public void StoragePersistentTripleStoreMemUpdateUnsynced()
+        {
+            InMemoryManager manager = new InMemoryManager();
+            this.TestUpdateUnsynced(manager);
+        }
+
+#if !NO_SYNC_HTTP
+        [Test, ExpectedException(typeof(SparqlUpdateException))]
+        public void StoragePersistentTripleStoreFusekiUpdateUnsynced()
+        {
+            FusekiConnector fuseki = FusekiTest.GetConnection();
+            this.TestUpdateUnsynced(fuseki);
+        }
+#endif
+
+#if !PORTABLE // No VirtuosoManager in PCL
+        [Test, ExpectedException(typeof(SparqlUpdateException))]
+        public void StoragePersistentTripleStoreVirtuosoUpdateUnsynced()
+        {
+            VirtuosoManager virtuoso = VirtuosoTest.GetConnection();
+            this.TestUpdateUnsynced(virtuoso);
+        }
+#endif
+
+        [Test]
+        public void StoragePersistentTripleStoreMemUpdate()
+        {
+            InMemoryManager manager = new InMemoryManager();
+            this.TestUpdate(manager);
+        }
+
+#if !NO_SYNC_HTTP
+        [Test]
+        public void StoragePersistentTripleStoreFusekiUpdate()
+        {
+            FusekiConnector fuseki = FusekiTest.GetConnection();
+            this.TestUpdate(fuseki);
+        }
+#endif
+
+#if !PORTABLE
+        [Test]
+        public void StoragePersistentTripleStoreVirtuosoUpdate()
+        {
+            VirtuosoManager virtuoso = VirtuosoTest.GetConnection();
+            this.TestUpdate(virtuoso);
+        }
+#endif
+
+        #endregion
+    }
+}