/*
dotNetRDF is free and open source software licensed under the MIT License

-----------------------------------------------------------------------------

Copyright (c) 2009-2012 dotNetRDF Project (dotnetrdf-developer@lists.sf.net)

Permission is hereby granted, free of charge, to any person obtaining a copy
of this software and associated documentation files (the "Software"), to deal
in the Software without restriction, including without limitation the rights
to use, copy, modify, merge, publish, distribute, sublicense, and/or sell
copies of the Software, and to permit persons to whom the Software is furnished
to do so, subject to the following conditions:

The above copyright notice and this permission notice shall be included in all
copies or substantial portions of the Software.

THE SOFTWARE IS PROVIDED "AS IS", WITHOUT WARRANTY OF ANY KIND, EXPRESS OR 
IMPLIED, INCLUDING BUT NOT LIMITED TO THE WARRANTIES OF MERCHANTABILITY, 
FITNESS FOR A PARTICULAR PURPOSE AND NONINFRINGEMENT. IN NO EVENT SHALL THE
AUTHORS OR COPYRIGHT HOLDERS BE LIABLE FOR ANY CLAIM, DAMAGES OR OTHER LIABILITY,
WHETHER IN AN ACTION OF CONTRACT, TORT OR OTHERWISE, ARISING FROM, OUT OF OR IN
CONNECTION WITH THE SOFTWARE OR THE USE OR OTHER DEALINGS IN THE SOFTWARE.
*/

using System;
using System.Collections.Generic;
using System.Linq;
using System.IO;
using System.Text;
using NUnit.Framework;
using VDS.RDF.Parsing;
using VDS.RDF.Query;
using VDS.RDF.Writing.Formatting;

namespace VDS.RDF.Parsing.Suites
{
<<<<<<< HEAD
#if !NO_XMLDOM
    [TestClass]
=======
   
    [TestFixture]
>>>>>>> 2e44fb87
    public class RdfXmlDomParser
        : BaseRdfParserSuite
    {
        public RdfXmlDomParser()
            : base(new RdfXmlParser(RdfXmlParserMode.DOM), new NTriplesParser(), "rdfxml\\")
        {
            this.CheckResults = false;
        }

        [Test]
        public void ParsingSuiteRdfXmlDOM()
        {
            //Run manifests
            this.RunAllDirectories(f => Path.GetExtension(f).Equals(".rdf") && !f.Contains("error"), true);
            this.RunAllDirectories(f => Path.GetExtension(f).Equals(".rdf") && f.Contains("error"), false);

            if (this.Count == 0) Assert.Fail("No tests found");

            Console.WriteLine(this.Count + " Tests - " + this.Passed + " Passed - " + this.Failed + " Failed");
            Console.WriteLine((((double)this.Passed / (double)this.Count) * 100) + "% Passed");

            if (this.Failed > 0) Assert.Fail(this.Failed + " Tests failed");
            if (this.Indeterminate > 0) Assert.Inconclusive(this.Indeterminate + " Tests are indeterminate");
        }

        [Test]
        public void ParsingRdfXmlIDsDOM()
        {
            IGraph g = new Graph();
            g.BaseUri = BaseRdfParserSuite.BaseUri;
            this.Parser.Load(g, "resources\\rdfxml\\xmlbase\\test014.rdf");
        }
    }
#endif

    [TestFixture]
    public class RdfXmlStreamingParser
        : BaseRdfParserSuite
    {
        public RdfXmlStreamingParser()
            : base(new RdfXmlParser(RdfXmlParserMode.Streaming), new NTriplesParser(), "rdfxml\\")
        {
            this.CheckResults = false;
        }

        [Test]
        public void ParsingSuiteRdfXmlStreaming()
        {
            //Run manifests
            this.RunAllDirectories(f => Path.GetExtension(f).Equals(".rdf") && !f.Contains("error"), true);
            this.RunAllDirectories(f => Path.GetExtension(f).Equals(".rdf") && f.Contains("error"), false);

            if (this.Count == 0) Assert.Fail("No tests found");

            Console.WriteLine(this.Count + " Tests - " + this.Passed + " Passed - " + this.Failed + " Failed");
            Console.WriteLine((((double)this.Passed / (double)this.Count) * 100) + "% Passed");

            if (this.Failed > 0) Assert.Fail(this.Failed + " Tests failed");
            if (this.Indeterminate > 0) Assert.Inconclusive(this.Indeterminate + " Tests are indeterminate");
        }

        [Test]
        public void ParsingRdfXmlIDsStreaming()
        {
            IGraph g = new Graph();
            g.BaseUri = BaseRdfParserSuite.BaseUri;
            this.Parser.Load(g, "resources\\rdfxml\\xmlbase\\test014.rdf");
        }
    }
}
<|MERGE_RESOLUTION|>--- conflicted
+++ resolved
@@ -1,114 +1,109 @@
-/*
-dotNetRDF is free and open source software licensed under the MIT License
-
------------------------------------------------------------------------------
-
-Copyright (c) 2009-2012 dotNetRDF Project (dotnetrdf-developer@lists.sf.net)
-
-Permission is hereby granted, free of charge, to any person obtaining a copy
-of this software and associated documentation files (the "Software"), to deal
-in the Software without restriction, including without limitation the rights
-to use, copy, modify, merge, publish, distribute, sublicense, and/or sell
-copies of the Software, and to permit persons to whom the Software is furnished
-to do so, subject to the following conditions:
-
-The above copyright notice and this permission notice shall be included in all
-copies or substantial portions of the Software.
-
-THE SOFTWARE IS PROVIDED "AS IS", WITHOUT WARRANTY OF ANY KIND, EXPRESS OR 
-IMPLIED, INCLUDING BUT NOT LIMITED TO THE WARRANTIES OF MERCHANTABILITY, 
-FITNESS FOR A PARTICULAR PURPOSE AND NONINFRINGEMENT. IN NO EVENT SHALL THE
-AUTHORS OR COPYRIGHT HOLDERS BE LIABLE FOR ANY CLAIM, DAMAGES OR OTHER LIABILITY,
-WHETHER IN AN ACTION OF CONTRACT, TORT OR OTHERWISE, ARISING FROM, OUT OF OR IN
-CONNECTION WITH THE SOFTWARE OR THE USE OR OTHER DEALINGS IN THE SOFTWARE.
-*/
-
-using System;
-using System.Collections.Generic;
-using System.Linq;
-using System.IO;
-using System.Text;
-using NUnit.Framework;
-using VDS.RDF.Parsing;
-using VDS.RDF.Query;
-using VDS.RDF.Writing.Formatting;
-
-namespace VDS.RDF.Parsing.Suites
-{
-<<<<<<< HEAD
-#if !NO_XMLDOM
-    [TestClass]
-=======
-   
-    [TestFixture]
->>>>>>> 2e44fb87
-    public class RdfXmlDomParser
-        : BaseRdfParserSuite
-    {
-        public RdfXmlDomParser()
-            : base(new RdfXmlParser(RdfXmlParserMode.DOM), new NTriplesParser(), "rdfxml\\")
-        {
-            this.CheckResults = false;
-        }
-
-        [Test]
-        public void ParsingSuiteRdfXmlDOM()
-        {
-            //Run manifests
-            this.RunAllDirectories(f => Path.GetExtension(f).Equals(".rdf") && !f.Contains("error"), true);
-            this.RunAllDirectories(f => Path.GetExtension(f).Equals(".rdf") && f.Contains("error"), false);
-
-            if (this.Count == 0) Assert.Fail("No tests found");
-
-            Console.WriteLine(this.Count + " Tests - " + this.Passed + " Passed - " + this.Failed + " Failed");
-            Console.WriteLine((((double)this.Passed / (double)this.Count) * 100) + "% Passed");
-
-            if (this.Failed > 0) Assert.Fail(this.Failed + " Tests failed");
-            if (this.Indeterminate > 0) Assert.Inconclusive(this.Indeterminate + " Tests are indeterminate");
-        }
-
-        [Test]
-        public void ParsingRdfXmlIDsDOM()
-        {
-            IGraph g = new Graph();
-            g.BaseUri = BaseRdfParserSuite.BaseUri;
-            this.Parser.Load(g, "resources\\rdfxml\\xmlbase\\test014.rdf");
-        }
-    }
-#endif
-
-    [TestFixture]
-    public class RdfXmlStreamingParser
-        : BaseRdfParserSuite
-    {
-        public RdfXmlStreamingParser()
-            : base(new RdfXmlParser(RdfXmlParserMode.Streaming), new NTriplesParser(), "rdfxml\\")
-        {
-            this.CheckResults = false;
-        }
-
-        [Test]
-        public void ParsingSuiteRdfXmlStreaming()
-        {
-            //Run manifests
-            this.RunAllDirectories(f => Path.GetExtension(f).Equals(".rdf") && !f.Contains("error"), true);
-            this.RunAllDirectories(f => Path.GetExtension(f).Equals(".rdf") && f.Contains("error"), false);
-
-            if (this.Count == 0) Assert.Fail("No tests found");
-
-            Console.WriteLine(this.Count + " Tests - " + this.Passed + " Passed - " + this.Failed + " Failed");
-            Console.WriteLine((((double)this.Passed / (double)this.Count) * 100) + "% Passed");
-
-            if (this.Failed > 0) Assert.Fail(this.Failed + " Tests failed");
-            if (this.Indeterminate > 0) Assert.Inconclusive(this.Indeterminate + " Tests are indeterminate");
-        }
-
-        [Test]
-        public void ParsingRdfXmlIDsStreaming()
-        {
-            IGraph g = new Graph();
-            g.BaseUri = BaseRdfParserSuite.BaseUri;
-            this.Parser.Load(g, "resources\\rdfxml\\xmlbase\\test014.rdf");
-        }
-    }
-}
+/*
+dotNetRDF is free and open source software licensed under the MIT License
+
+-----------------------------------------------------------------------------
+
+Copyright (c) 2009-2012 dotNetRDF Project (dotnetrdf-developer@lists.sf.net)
+
+Permission is hereby granted, free of charge, to any person obtaining a copy
+of this software and associated documentation files (the "Software"), to deal
+in the Software without restriction, including without limitation the rights
+to use, copy, modify, merge, publish, distribute, sublicense, and/or sell
+copies of the Software, and to permit persons to whom the Software is furnished
+to do so, subject to the following conditions:
+
+The above copyright notice and this permission notice shall be included in all
+copies or substantial portions of the Software.
+
+THE SOFTWARE IS PROVIDED "AS IS", WITHOUT WARRANTY OF ANY KIND, EXPRESS OR 
+IMPLIED, INCLUDING BUT NOT LIMITED TO THE WARRANTIES OF MERCHANTABILITY, 
+FITNESS FOR A PARTICULAR PURPOSE AND NONINFRINGEMENT. IN NO EVENT SHALL THE
+AUTHORS OR COPYRIGHT HOLDERS BE LIABLE FOR ANY CLAIM, DAMAGES OR OTHER LIABILITY,
+WHETHER IN AN ACTION OF CONTRACT, TORT OR OTHERWISE, ARISING FROM, OUT OF OR IN
+CONNECTION WITH THE SOFTWARE OR THE USE OR OTHER DEALINGS IN THE SOFTWARE.
+*/
+
+using System;
+using System.Collections.Generic;
+using System.Linq;
+using System.IO;
+using System.Text;
+using NUnit.Framework;
+using VDS.RDF.Parsing;
+using VDS.RDF.Query;
+using VDS.RDF.Writing.Formatting;
+
+namespace VDS.RDF.Parsing.Suites
+{
+#if !NO_XMLDOM
+    [TestFixture]
+    public class RdfXmlDomParser
+        : BaseRdfParserSuite
+    {
+        public RdfXmlDomParser()
+            : base(new RdfXmlParser(RdfXmlParserMode.DOM), new NTriplesParser(), "rdfxml\\")
+        {
+            this.CheckResults = false;
+        }
+
+        [Test]
+        public void ParsingSuiteRdfXmlDOM()
+        {
+            //Run manifests
+            this.RunAllDirectories(f => Path.GetExtension(f).Equals(".rdf") && !f.Contains("error"), true);
+            this.RunAllDirectories(f => Path.GetExtension(f).Equals(".rdf") && f.Contains("error"), false);
+
+            if (this.Count == 0) Assert.Fail("No tests found");
+
+            Console.WriteLine(this.Count + " Tests - " + this.Passed + " Passed - " + this.Failed + " Failed");
+            Console.WriteLine((((double)this.Passed / (double)this.Count) * 100) + "% Passed");
+
+            if (this.Failed > 0) Assert.Fail(this.Failed + " Tests failed");
+            if (this.Indeterminate > 0) Assert.Inconclusive(this.Indeterminate + " Tests are indeterminate");
+        }
+
+        [Test]
+        public void ParsingRdfXmlIDsDOM()
+        {
+            IGraph g = new Graph();
+            g.BaseUri = BaseRdfParserSuite.BaseUri;
+            this.Parser.Load(g, "resources\\rdfxml\\xmlbase\\test014.rdf");
+        }
+    }
+#endif
+
+    [TestFixture]
+    public class RdfXmlStreamingParser
+        : BaseRdfParserSuite
+    {
+        public RdfXmlStreamingParser()
+            : base(new RdfXmlParser(RdfXmlParserMode.Streaming), new NTriplesParser(), "rdfxml\\")
+        {
+            this.CheckResults = false;
+        }
+
+        [Test]
+        public void ParsingSuiteRdfXmlStreaming()
+        {
+            //Run manifests
+            this.RunAllDirectories(f => Path.GetExtension(f).Equals(".rdf") && !f.Contains("error"), true);
+            this.RunAllDirectories(f => Path.GetExtension(f).Equals(".rdf") && f.Contains("error"), false);
+
+            if (this.Count == 0) Assert.Fail("No tests found");
+
+            Console.WriteLine(this.Count + " Tests - " + this.Passed + " Passed - " + this.Failed + " Failed");
+            Console.WriteLine((((double)this.Passed / (double)this.Count) * 100) + "% Passed");
+
+            if (this.Failed > 0) Assert.Fail(this.Failed + " Tests failed");
+            if (this.Indeterminate > 0) Assert.Inconclusive(this.Indeterminate + " Tests are indeterminate");
+        }
+
+        [Test]
+        public void ParsingRdfXmlIDsStreaming()
+        {
+            IGraph g = new Graph();
+            g.BaseUri = BaseRdfParserSuite.BaseUri;
+            this.Parser.Load(g, "resources\\rdfxml\\xmlbase\\test014.rdf");
+        }
+    }
+}