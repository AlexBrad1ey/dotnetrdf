--- conflicted
+++ resolved
@@ -1,376 +1,368 @@
-/*
-dotNetRDF is free and open source software licensed under the MIT License
-
------------------------------------------------------------------------------
-
-Copyright (c) 2009-2012 dotNetRDF Project (dotnetrdf-developer@lists.sf.net)
-
-Permission is hereby granted, free of charge, to any person obtaining a copy
-of this software and associated documentation files (the "Software"), to deal
-in the Software without restriction, including without limitation the rights
-to use, copy, modify, merge, publish, distribute, sublicense, and/or sell
-copies of the Software, and to permit persons to whom the Software is furnished
-to do so, subject to the following conditions:
-
-The above copyright notice and this permission notice shall be included in all
-copies or substantial portions of the Software.
-
-THE SOFTWARE IS PROVIDED "AS IS", WITHOUT WARRANTY OF ANY KIND, EXPRESS OR 
-IMPLIED, INCLUDING BUT NOT LIMITED TO THE WARRANTIES OF MERCHANTABILITY, 
-FITNESS FOR A PARTICULAR PURPOSE AND NONINFRINGEMENT. IN NO EVENT SHALL THE
-AUTHORS OR COPYRIGHT HOLDERS BE LIABLE FOR ANY CLAIM, DAMAGES OR OTHER LIABILITY,
-WHETHER IN AN ACTION OF CONTRACT, TORT OR OTHERWISE, ARISING FROM, OUT OF OR IN
-CONNECTION WITH THE SOFTWARE OR THE USE OR OTHER DEALINGS IN THE SOFTWARE.
-*/
-
-using System;
-using System.IO;
-using System.Threading;
-using Microsoft.VisualStudio.TestTools.UnitTesting;
-using VDS.RDF.Parsing;
-using VDS.RDF.Parsing.Handlers;
-
-namespace VDS.RDF.Parsing.Handlers
-{
-    [TestClass]
-    public class StoreHandlerTests
-    {
-        private void EnsureTestData(String testFile)
-        {
-            if (!File.Exists(testFile))
-            {
-                TripleStore store = new TripleStore();
-                Graph g = new Graph();
-                g.LoadFromEmbeddedResource("VDS.RDF.Configuration.configuration.ttl");
-                store.Add(g);
-                Graph h = new Graph();
-                h.LoadFromEmbeddedResource("VDS.RDF.Query.Expressions.LeviathanFunctionLibrary.ttl");
-                store.Add(h);
-
-                store.SaveToFile(testFile);
-            }
-        }
-
-        [TestMethod,ExpectedException(typeof(ArgumentNullException))]
-        public void ParsingStoreHandlerBadInstantiation()
-        {
-            StoreHandler handler = new StoreHandler(null);
-        }
-
-        #region NQuads Tests
-
-        [TestMethod]
-        public void ParsingStoreHandlerNQuadsImplicit()
-        {
-            TestTools.TestInMTAThread(new ThreadStart(this.ParsingStoreHandlerNQuadsImplicitActual));
-        }
-
-        private void ParsingStoreHandlerNQuadsImplicitActual()
-        {
-            this.EnsureTestData("test.nq");
-
-            TripleStore store = new TripleStore();
-
-            NQuadsParser parser = new NQuadsParser();
-            parser.Load(store, "test.nq");
-
-            Assert.IsTrue(store.HasGraph(new Uri("http://www.dotnetrdf.org/configuration#")), "Configuration Vocab Graph should have been parsed from Dataset");
-            Graph configOrig = new Graph();
-            configOrig.LoadFromEmbeddedResource("VDS.RDF.Configuration.configuration.ttl");
-            IGraph config = store[new Uri("http://www.dotnetrdf.org/configuration#")];
-            Assert.AreEqual(configOrig, config, "Configuration Vocab Graphs should have been equal");
-
-            Assert.IsTrue(store.HasGraph(new Uri("http://www.dotnetrdf.org/leviathan#")), "Leviathan Function Library Graph should have been parsed from Dataset");
-            Graph lvnOrig = new Graph();
-            lvnOrig.LoadFromEmbeddedResource("VDS.RDF.Query.Expressions.LeviathanFunctionLibrary.ttl");
-            IGraph lvn = store[new Uri("http://www.dotnetrdf.org/leviathan#")];
-            Assert.AreEqual(lvnOrig, lvn, "Leviathan Function Library Graphs should have been equal");
-
-        }
-
-        [TestMethod]
-        public void ParsingStoreHandlerNQuadsExplicit()
-        {
-            TestTools.TestInMTAThread(new ThreadStart(this.ParsingStoreHandlerNQuadsExplicitActual));
-        }
-
-        private void ParsingStoreHandlerNQuadsExplicitActual()
-        {
-            this.EnsureTestData("test.nq");
-
-            TripleStore store = new TripleStore();
-
-            NQuadsParser parser = new NQuadsParser();
-            parser.Load(new StoreHandler(store), "test.nq");
-
-            Assert.IsTrue(store.HasGraph(new Uri("http://www.dotnetrdf.org/configuration#")), "Configuration Vocab Graph should have been parsed from Dataset");
-            Graph configOrig = new Graph();
-            configOrig.LoadFromEmbeddedResource("VDS.RDF.Configuration.configuration.ttl");
-            IGraph config = store[new Uri("http://www.dotnetrdf.org/configuration#")];
-            Assert.AreEqual(configOrig, config, "Configuration Vocab Graphs should have been equal");
-
-            Assert.IsTrue(store.HasGraph(new Uri("http://www.dotnetrdf.org/leviathan#")), "Leviathan Function Library Graph should have been parsed from Dataset");
-            Graph lvnOrig = new Graph();
-            lvnOrig.LoadFromEmbeddedResource("VDS.RDF.Query.Expressions.LeviathanFunctionLibrary.ttl");
-            IGraph lvn = store[new Uri("http://www.dotnetrdf.org/leviathan#")];
-            Assert.AreEqual(lvnOrig, lvn, "Leviathan Function Library Graphs should have been equal");
-
-        }
-
-        [TestMethod]
-        public void ParsingStoreHandlerNQuadsCounting()
-        {
-            TestTools.TestInMTAThread(new ThreadStart(this.ParsingStoreHandlerNQuadsCountingActual));
-        }
-
-        private void ParsingStoreHandlerNQuadsCountingActual()
-        {
-            this.EnsureTestData("test.nq");
-
-            NQuadsParser parser = new NQuadsParser();
-            StoreCountHandler counter = new StoreCountHandler();
-            parser.Load(counter, "test.nq");
-
-            Graph configOrig = new Graph();
-            configOrig.LoadFromEmbeddedResource("VDS.RDF.Configuration.configuration.ttl");
-            Graph lvnOrig = new Graph();
-            lvnOrig.LoadFromEmbeddedResource("VDS.RDF.Query.Expressions.LeviathanFunctionLibrary.ttl");
-
-            Assert.AreEqual(2, counter.GraphCount, "Expected 2 Graphs to be counted");
-            Assert.AreEqual(configOrig.Triples.Count + lvnOrig.Triples.Count, counter.TripleCount, "Expected Triple Count to be sum of Triple Counts in two input Graphs");
-        }
-
-<<<<<<< HEAD
-#if !PORTABLE
-=======
-#if !NO_FILE // No FileLoader
->>>>>>> 8f696ffa
-        [TestMethod]
-        public void ParsingFileLoaderStoreHandlerCounting()
-        {
-            TestTools.TestInMTAThread(new ThreadStart(this.ParsingFileLoaderStoreHandlerCountingActual));
-        }
-
-
-        private void ParsingFileLoaderStoreHandlerCountingActual()
-        {
-            this.EnsureTestData("test.nq");
-
-            StoreCountHandler counter = new StoreCountHandler();
-            FileLoader.LoadDataset(counter, "test.nq");
-
-            Graph configOrig = new Graph();
-            configOrig.LoadFromEmbeddedResource("VDS.RDF.Configuration.configuration.ttl");
-            Graph lvnOrig = new Graph();
-            lvnOrig.LoadFromEmbeddedResource("VDS.RDF.Query.Expressions.LeviathanFunctionLibrary.ttl");
-
-            Assert.AreEqual(2, counter.GraphCount, "Expected 2 Graphs to be counted");
-            Assert.AreEqual(configOrig.Triples.Count + lvnOrig.Triples.Count, counter.TripleCount, "Expected Triple Count to be sum of Triple Counts in two input Graphs");
-        }
-#endif
-
-#if !NO_FILE // No FileLoader
-        [TestMethod]
-        public void ParsingFileLoaderStoreHandlerExplicit()
-        {
-            TestTools.TestInMTAThread(new ThreadStart(this.ParsingFileLoaderStoreHandlerExplicitActual));
-        }
-
-        private void ParsingFileLoaderStoreHandlerExplicitActual()
-        {
-            this.EnsureTestData("test.nq");
-
-            TripleStore store = new TripleStore();
-            FileLoader.LoadDataset(new StoreHandler(store), "test.nq");
-
-            Assert.IsTrue(store.HasGraph(new Uri("http://www.dotnetrdf.org/configuration#")), "Configuration Vocab Graph should have been parsed from Dataset");
-            Graph configOrig = new Graph();
-            configOrig.LoadFromEmbeddedResource("VDS.RDF.Configuration.configuration.ttl");
-            IGraph config = store[new Uri("http://www.dotnetrdf.org/configuration#")];
-            Assert.AreEqual(configOrig, config, "Configuration Vocab Graphs should have been equal");
-
-            Assert.IsTrue(store.HasGraph(new Uri("http://www.dotnetrdf.org/leviathan#")), "Leviathan Function Library Graph should have been parsed from Dataset");
-            Graph lvnOrig = new Graph();
-            lvnOrig.LoadFromEmbeddedResource("VDS.RDF.Query.Expressions.LeviathanFunctionLibrary.ttl");
-            IGraph lvn = store[new Uri("http://www.dotnetrdf.org/leviathan#")];
-            Assert.AreEqual(lvnOrig, lvn, "Leviathan Function Library Graphs should have been equal");
-
-        }
-#endif
-<<<<<<< HEAD
-=======
-
->>>>>>> 8f696ffa
-        #endregion
-
-        #region TriG Tests
-
-        [TestMethod]
-        public void ParsingStoreHandlerTriGImplicit()
-        {
-            TestTools.TestInMTAThread(new ThreadStart(this.ParsingStoreHandlerTriGImplicitActual));
-        }
-
-        private void ParsingStoreHandlerTriGImplicitActual()
-        {
-            this.EnsureTestData("test.trig");
-
-            TripleStore store = new TripleStore();
-
-            TriGParser parser = new TriGParser();
-            parser.Load(store, "test.trig");
-
-            Assert.IsTrue(store.HasGraph(new Uri("http://www.dotnetrdf.org/configuration#")), "Configuration Vocab Graph should have been parsed from Dataset");
-            Graph configOrig = new Graph();
-            configOrig.LoadFromEmbeddedResource("VDS.RDF.Configuration.configuration.ttl");
-            IGraph config = store[new Uri("http://www.dotnetrdf.org/configuration#")];
-            Assert.AreEqual(configOrig, config, "Configuration Vocab Graphs should have been equal");
-
-            Assert.IsTrue(store.HasGraph(new Uri("http://www.dotnetrdf.org/leviathan#")), "Leviathan Function Library Graph should have been parsed from Dataset");
-            Graph lvnOrig = new Graph();
-            lvnOrig.LoadFromEmbeddedResource("VDS.RDF.Query.Expressions.LeviathanFunctionLibrary.ttl");
-            IGraph lvn = store[new Uri("http://www.dotnetrdf.org/leviathan#")];
-            Assert.AreEqual(lvnOrig, lvn, "Leviathan Function Library Graphs should have been equal");
-
-        }
-
-        [TestMethod]
-        public void ParsingStoreHandlerTriGExplicit()
-        {
-            TestTools.TestInMTAThread(new ThreadStart(this.ParsingStoreHandlerTriGExplicitActual));
-        }
-
-        private void ParsingStoreHandlerTriGExplicitActual()
-        {
-            this.EnsureTestData("test.trig");
-
-            TripleStore store = new TripleStore();
-
-            TriGParser parser = new TriGParser();
-            parser.Load(new StoreHandler(store), "test.trig");
-
-            Assert.IsTrue(store.HasGraph(new Uri("http://www.dotnetrdf.org/configuration#")), "Configuration Vocab Graph should have been parsed from Dataset");
-            Graph configOrig = new Graph();
-            configOrig.LoadFromEmbeddedResource("VDS.RDF.Configuration.configuration.ttl");
-            IGraph config = store[new Uri("http://www.dotnetrdf.org/configuration#")];
-            Assert.AreEqual(configOrig, config, "Configuration Vocab Graphs should have been equal");
-
-            Assert.IsTrue(store.HasGraph(new Uri("http://www.dotnetrdf.org/leviathan#")), "Leviathan Function Library Graph should have been parsed from Dataset");
-            Graph lvnOrig = new Graph();
-            lvnOrig.LoadFromEmbeddedResource("VDS.RDF.Query.Expressions.LeviathanFunctionLibrary.ttl");
-            IGraph lvn = store[new Uri("http://www.dotnetrdf.org/leviathan#")];
-            Assert.AreEqual(lvnOrig, lvn, "Leviathan Function Library Graphs should have been equal");
-
-        }
-
-        [TestMethod]
-        public void ParsingStoreHandlerTriGCounting()
-        {
-            TestTools.TestInMTAThread(new ThreadStart(this.ParsingStoreHandlerTriGCountingActual));
-        }
-
-        private void ParsingStoreHandlerTriGCountingActual()
-        {
-            this.EnsureTestData("test.trig");
-
-            TriGParser parser = new TriGParser();
-            StoreCountHandler counter = new StoreCountHandler();
-            parser.Load(counter, "test.trig");
-
-            Graph configOrig = new Graph();
-            configOrig.LoadFromEmbeddedResource("VDS.RDF.Configuration.configuration.ttl");
-            Graph lvnOrig = new Graph();
-            lvnOrig.LoadFromEmbeddedResource("VDS.RDF.Query.Expressions.LeviathanFunctionLibrary.ttl");
-
-            Assert.AreEqual(2, counter.GraphCount, "Expected 2 Graphs to be counted");
-            Assert.AreEqual(configOrig.Triples.Count + lvnOrig.Triples.Count, counter.TripleCount, "Expected Triple Count to be sum of Triple Counts in two input Graphs");
-        }
-
-        #endregion
-
-        #region TriX Tests
-
-        [TestMethod]
-        public void ParsingStoreHandlerTriXImplicit()
-        {
-            TestTools.TestInMTAThread(new ThreadStart(this.ParsingStoreHandlerTriXImplicitActual));
-        }
-
-        private void ParsingStoreHandlerTriXImplicitActual()
-        {
-            this.EnsureTestData("test.xml");
-
-            TripleStore store = new TripleStore();
-
-            TriXParser parser = new TriXParser();
-            parser.Load(store, "test.xml");
-
-            Assert.IsTrue(store.HasGraph(new Uri("http://www.dotnetrdf.org/configuration#")), "Configuration Vocab Graph should have been parsed from Dataset");
-            Graph configOrig = new Graph();
-            configOrig.LoadFromEmbeddedResource("VDS.RDF.Configuration.configuration.ttl");
-            IGraph config = store[new Uri("http://www.dotnetrdf.org/configuration#")];
-            Assert.AreEqual(configOrig, config, "Configuration Vocab Graphs should have been equal");
-
-            Assert.IsTrue(store.HasGraph(new Uri("http://www.dotnetrdf.org/leviathan#")), "Leviathan Function Library Graph should have been parsed from Dataset");
-            Graph lvnOrig = new Graph();
-            lvnOrig.LoadFromEmbeddedResource("VDS.RDF.Query.Expressions.LeviathanFunctionLibrary.ttl");
-            IGraph lvn = store[new Uri("http://www.dotnetrdf.org/leviathan#")];
-            Assert.AreEqual(lvnOrig, lvn, "Leviathan Function Library Graphs should have been equal");
-
-        }
-
-        [TestMethod]
-        public void ParsingStoreHandlerTriXExplicit()
-        {
-            TestTools.TestInMTAThread(new ThreadStart(this.ParsingStoreHandlerTriXExplicitActual));
-        }
-
-        private void ParsingStoreHandlerTriXExplicitActual()
-        {
-            this.EnsureTestData("test.xml");
-
-            TripleStore store = new TripleStore();
-
-            TriXParser parser = new TriXParser();
-            parser.Load(new StoreHandler(store), "test.xml");
-
-            Assert.IsTrue(store.HasGraph(new Uri("http://www.dotnetrdf.org/configuration#")), "Configuration Vocab Graph should have been parsed from Dataset");
-            Graph configOrig = new Graph();
-            configOrig.LoadFromEmbeddedResource("VDS.RDF.Configuration.configuration.ttl");
-            IGraph config = store[new Uri("http://www.dotnetrdf.org/configuration#")];
-            Assert.AreEqual(configOrig, config, "Configuration Vocab Graphs should have been equal");
-
-            Assert.IsTrue(store.HasGraph(new Uri("http://www.dotnetrdf.org/leviathan#")), "Leviathan Function Library Graph should have been parsed from Dataset");
-            Graph lvnOrig = new Graph();
-            lvnOrig.LoadFromEmbeddedResource("VDS.RDF.Query.Expressions.LeviathanFunctionLibrary.ttl");
-            IGraph lvn = store[new Uri("http://www.dotnetrdf.org/leviathan#")];
-            Assert.AreEqual(lvnOrig, lvn, "Leviathan Function Library Graphs should have been equal");
-
-        }
-
-        [TestMethod]
-        public void ParsingStoreHandlerTriXCounting()
-        {
-            TestTools.TestInMTAThread(new ThreadStart(this.ParsingStoreHandlerTriXCountingActual));
-        }
-
-        private void ParsingStoreHandlerTriXCountingActual()
-        {
-            this.EnsureTestData("test.xml");
-
-            TriXParser parser = new TriXParser();
-            StoreCountHandler counter = new StoreCountHandler();
-            parser.Load(counter, "test.xml");
-
-            Graph configOrig = new Graph();
-            configOrig.LoadFromEmbeddedResource("VDS.RDF.Configuration.configuration.ttl");
-            Graph lvnOrig = new Graph();
-            lvnOrig.LoadFromEmbeddedResource("VDS.RDF.Query.Expressions.LeviathanFunctionLibrary.ttl");
-
-            Assert.AreEqual(2, counter.GraphCount, "Expected 2 Graphs to be counted");
-            Assert.AreEqual(configOrig.Triples.Count + lvnOrig.Triples.Count, counter.TripleCount, "Expected Triple Count to be sum of Triple Counts in two input Graphs");
-        }
-
-        #endregion
-    }
-}
+/*
+dotNetRDF is free and open source software licensed under the MIT License
+
+-----------------------------------------------------------------------------
+
+Copyright (c) 2009-2012 dotNetRDF Project (dotnetrdf-developer@lists.sf.net)
+
+Permission is hereby granted, free of charge, to any person obtaining a copy
+of this software and associated documentation files (the "Software"), to deal
+in the Software without restriction, including without limitation the rights
+to use, copy, modify, merge, publish, distribute, sublicense, and/or sell
+copies of the Software, and to permit persons to whom the Software is furnished
+to do so, subject to the following conditions:
+
+The above copyright notice and this permission notice shall be included in all
+copies or substantial portions of the Software.
+
+THE SOFTWARE IS PROVIDED "AS IS", WITHOUT WARRANTY OF ANY KIND, EXPRESS OR 
+IMPLIED, INCLUDING BUT NOT LIMITED TO THE WARRANTIES OF MERCHANTABILITY, 
+FITNESS FOR A PARTICULAR PURPOSE AND NONINFRINGEMENT. IN NO EVENT SHALL THE
+AUTHORS OR COPYRIGHT HOLDERS BE LIABLE FOR ANY CLAIM, DAMAGES OR OTHER LIABILITY,
+WHETHER IN AN ACTION OF CONTRACT, TORT OR OTHERWISE, ARISING FROM, OUT OF OR IN
+CONNECTION WITH THE SOFTWARE OR THE USE OR OTHER DEALINGS IN THE SOFTWARE.
+*/
+
+using System;
+using System.IO;
+using System.Threading;
+using Microsoft.VisualStudio.TestTools.UnitTesting;
+using VDS.RDF.Parsing;
+using VDS.RDF.Parsing.Handlers;
+
+namespace VDS.RDF.Parsing.Handlers
+{
+    [TestClass]
+    public class StoreHandlerTests
+    {
+        private void EnsureTestData(String testFile)
+        {
+            if (!File.Exists(testFile))
+            {
+                TripleStore store = new TripleStore();
+                Graph g = new Graph();
+                g.LoadFromEmbeddedResource("VDS.RDF.Configuration.configuration.ttl");
+                store.Add(g);
+                Graph h = new Graph();
+                h.LoadFromEmbeddedResource("VDS.RDF.Query.Expressions.LeviathanFunctionLibrary.ttl");
+                store.Add(h);
+
+                store.SaveToFile(testFile);
+            }
+        }
+
+        [TestMethod,ExpectedException(typeof(ArgumentNullException))]
+        public void ParsingStoreHandlerBadInstantiation()
+        {
+            StoreHandler handler = new StoreHandler(null);
+        }
+
+        #region NQuads Tests
+
+        [TestMethod]
+        public void ParsingStoreHandlerNQuadsImplicit()
+        {
+            TestTools.TestInMTAThread(new ThreadStart(this.ParsingStoreHandlerNQuadsImplicitActual));
+        }
+
+        private void ParsingStoreHandlerNQuadsImplicitActual()
+        {
+            this.EnsureTestData("test.nq");
+
+            TripleStore store = new TripleStore();
+
+            NQuadsParser parser = new NQuadsParser();
+            parser.Load(store, "test.nq");
+
+            Assert.IsTrue(store.HasGraph(new Uri("http://www.dotnetrdf.org/configuration#")), "Configuration Vocab Graph should have been parsed from Dataset");
+            Graph configOrig = new Graph();
+            configOrig.LoadFromEmbeddedResource("VDS.RDF.Configuration.configuration.ttl");
+            IGraph config = store[new Uri("http://www.dotnetrdf.org/configuration#")];
+            Assert.AreEqual(configOrig, config, "Configuration Vocab Graphs should have been equal");
+
+            Assert.IsTrue(store.HasGraph(new Uri("http://www.dotnetrdf.org/leviathan#")), "Leviathan Function Library Graph should have been parsed from Dataset");
+            Graph lvnOrig = new Graph();
+            lvnOrig.LoadFromEmbeddedResource("VDS.RDF.Query.Expressions.LeviathanFunctionLibrary.ttl");
+            IGraph lvn = store[new Uri("http://www.dotnetrdf.org/leviathan#")];
+            Assert.AreEqual(lvnOrig, lvn, "Leviathan Function Library Graphs should have been equal");
+
+        }
+
+        [TestMethod]
+        public void ParsingStoreHandlerNQuadsExplicit()
+        {
+            TestTools.TestInMTAThread(new ThreadStart(this.ParsingStoreHandlerNQuadsExplicitActual));
+        }
+
+        private void ParsingStoreHandlerNQuadsExplicitActual()
+        {
+            this.EnsureTestData("test.nq");
+
+            TripleStore store = new TripleStore();
+
+            NQuadsParser parser = new NQuadsParser();
+            parser.Load(new StoreHandler(store), "test.nq");
+
+            Assert.IsTrue(store.HasGraph(new Uri("http://www.dotnetrdf.org/configuration#")), "Configuration Vocab Graph should have been parsed from Dataset");
+            Graph configOrig = new Graph();
+            configOrig.LoadFromEmbeddedResource("VDS.RDF.Configuration.configuration.ttl");
+            IGraph config = store[new Uri("http://www.dotnetrdf.org/configuration#")];
+            Assert.AreEqual(configOrig, config, "Configuration Vocab Graphs should have been equal");
+
+            Assert.IsTrue(store.HasGraph(new Uri("http://www.dotnetrdf.org/leviathan#")), "Leviathan Function Library Graph should have been parsed from Dataset");
+            Graph lvnOrig = new Graph();
+            lvnOrig.LoadFromEmbeddedResource("VDS.RDF.Query.Expressions.LeviathanFunctionLibrary.ttl");
+            IGraph lvn = store[new Uri("http://www.dotnetrdf.org/leviathan#")];
+            Assert.AreEqual(lvnOrig, lvn, "Leviathan Function Library Graphs should have been equal");
+
+        }
+
+        [TestMethod]
+        public void ParsingStoreHandlerNQuadsCounting()
+        {
+            TestTools.TestInMTAThread(new ThreadStart(this.ParsingStoreHandlerNQuadsCountingActual));
+        }
+
+        private void ParsingStoreHandlerNQuadsCountingActual()
+        {
+            this.EnsureTestData("test.nq");
+
+            NQuadsParser parser = new NQuadsParser();
+            StoreCountHandler counter = new StoreCountHandler();
+            parser.Load(counter, "test.nq");
+
+            Graph configOrig = new Graph();
+            configOrig.LoadFromEmbeddedResource("VDS.RDF.Configuration.configuration.ttl");
+            Graph lvnOrig = new Graph();
+            lvnOrig.LoadFromEmbeddedResource("VDS.RDF.Query.Expressions.LeviathanFunctionLibrary.ttl");
+
+            Assert.AreEqual(2, counter.GraphCount, "Expected 2 Graphs to be counted");
+            Assert.AreEqual(configOrig.Triples.Count + lvnOrig.Triples.Count, counter.TripleCount, "Expected Triple Count to be sum of Triple Counts in two input Graphs");
+        }
+
+#if !PORTABLE
+        [TestMethod]
+        public void ParsingFileLoaderStoreHandlerCounting()
+        {
+            TestTools.TestInMTAThread(new ThreadStart(this.ParsingFileLoaderStoreHandlerCountingActual));
+        }
+
+
+        private void ParsingFileLoaderStoreHandlerCountingActual()
+        {
+            this.EnsureTestData("test.nq");
+
+            StoreCountHandler counter = new StoreCountHandler();
+            FileLoader.LoadDataset(counter, "test.nq");
+
+            Graph configOrig = new Graph();
+            configOrig.LoadFromEmbeddedResource("VDS.RDF.Configuration.configuration.ttl");
+            Graph lvnOrig = new Graph();
+            lvnOrig.LoadFromEmbeddedResource("VDS.RDF.Query.Expressions.LeviathanFunctionLibrary.ttl");
+
+            Assert.AreEqual(2, counter.GraphCount, "Expected 2 Graphs to be counted");
+            Assert.AreEqual(configOrig.Triples.Count + lvnOrig.Triples.Count, counter.TripleCount, "Expected Triple Count to be sum of Triple Counts in two input Graphs");
+        }
+#endif
+
+#if !NO_FILE // No FileLoader
+        [TestMethod]
+        public void ParsingFileLoaderStoreHandlerExplicit()
+        {
+            TestTools.TestInMTAThread(new ThreadStart(this.ParsingFileLoaderStoreHandlerExplicitActual));
+        }
+
+        private void ParsingFileLoaderStoreHandlerExplicitActual()
+        {
+            this.EnsureTestData("test.nq");
+
+            TripleStore store = new TripleStore();
+            FileLoader.LoadDataset(new StoreHandler(store), "test.nq");
+
+            Assert.IsTrue(store.HasGraph(new Uri("http://www.dotnetrdf.org/configuration#")), "Configuration Vocab Graph should have been parsed from Dataset");
+            Graph configOrig = new Graph();
+            configOrig.LoadFromEmbeddedResource("VDS.RDF.Configuration.configuration.ttl");
+            IGraph config = store[new Uri("http://www.dotnetrdf.org/configuration#")];
+            Assert.AreEqual(configOrig, config, "Configuration Vocab Graphs should have been equal");
+
+            Assert.IsTrue(store.HasGraph(new Uri("http://www.dotnetrdf.org/leviathan#")), "Leviathan Function Library Graph should have been parsed from Dataset");
+            Graph lvnOrig = new Graph();
+            lvnOrig.LoadFromEmbeddedResource("VDS.RDF.Query.Expressions.LeviathanFunctionLibrary.ttl");
+            IGraph lvn = store[new Uri("http://www.dotnetrdf.org/leviathan#")];
+            Assert.AreEqual(lvnOrig, lvn, "Leviathan Function Library Graphs should have been equal");
+
+        }
+#endif
+        #endregion
+
+        #region TriG Tests
+
+        [TestMethod]
+        public void ParsingStoreHandlerTriGImplicit()
+        {
+            TestTools.TestInMTAThread(new ThreadStart(this.ParsingStoreHandlerTriGImplicitActual));
+        }
+
+        private void ParsingStoreHandlerTriGImplicitActual()
+        {
+            this.EnsureTestData("test.trig");
+
+            TripleStore store = new TripleStore();
+
+            TriGParser parser = new TriGParser();
+            parser.Load(store, "test.trig");
+
+            Assert.IsTrue(store.HasGraph(new Uri("http://www.dotnetrdf.org/configuration#")), "Configuration Vocab Graph should have been parsed from Dataset");
+            Graph configOrig = new Graph();
+            configOrig.LoadFromEmbeddedResource("VDS.RDF.Configuration.configuration.ttl");
+            IGraph config = store[new Uri("http://www.dotnetrdf.org/configuration#")];
+            Assert.AreEqual(configOrig, config, "Configuration Vocab Graphs should have been equal");
+
+            Assert.IsTrue(store.HasGraph(new Uri("http://www.dotnetrdf.org/leviathan#")), "Leviathan Function Library Graph should have been parsed from Dataset");
+            Graph lvnOrig = new Graph();
+            lvnOrig.LoadFromEmbeddedResource("VDS.RDF.Query.Expressions.LeviathanFunctionLibrary.ttl");
+            IGraph lvn = store[new Uri("http://www.dotnetrdf.org/leviathan#")];
+            Assert.AreEqual(lvnOrig, lvn, "Leviathan Function Library Graphs should have been equal");
+
+        }
+
+        [TestMethod]
+        public void ParsingStoreHandlerTriGExplicit()
+        {
+            TestTools.TestInMTAThread(new ThreadStart(this.ParsingStoreHandlerTriGExplicitActual));
+        }
+
+        private void ParsingStoreHandlerTriGExplicitActual()
+        {
+            this.EnsureTestData("test.trig");
+
+            TripleStore store = new TripleStore();
+
+            TriGParser parser = new TriGParser();
+            parser.Load(new StoreHandler(store), "test.trig");
+
+            Assert.IsTrue(store.HasGraph(new Uri("http://www.dotnetrdf.org/configuration#")), "Configuration Vocab Graph should have been parsed from Dataset");
+            Graph configOrig = new Graph();
+            configOrig.LoadFromEmbeddedResource("VDS.RDF.Configuration.configuration.ttl");
+            IGraph config = store[new Uri("http://www.dotnetrdf.org/configuration#")];
+            Assert.AreEqual(configOrig, config, "Configuration Vocab Graphs should have been equal");
+
+            Assert.IsTrue(store.HasGraph(new Uri("http://www.dotnetrdf.org/leviathan#")), "Leviathan Function Library Graph should have been parsed from Dataset");
+            Graph lvnOrig = new Graph();
+            lvnOrig.LoadFromEmbeddedResource("VDS.RDF.Query.Expressions.LeviathanFunctionLibrary.ttl");
+            IGraph lvn = store[new Uri("http://www.dotnetrdf.org/leviathan#")];
+            Assert.AreEqual(lvnOrig, lvn, "Leviathan Function Library Graphs should have been equal");
+
+        }
+
+        [TestMethod]
+        public void ParsingStoreHandlerTriGCounting()
+        {
+            TestTools.TestInMTAThread(new ThreadStart(this.ParsingStoreHandlerTriGCountingActual));
+        }
+
+        private void ParsingStoreHandlerTriGCountingActual()
+        {
+            this.EnsureTestData("test.trig");
+
+            TriGParser parser = new TriGParser();
+            StoreCountHandler counter = new StoreCountHandler();
+            parser.Load(counter, "test.trig");
+
+            Graph configOrig = new Graph();
+            configOrig.LoadFromEmbeddedResource("VDS.RDF.Configuration.configuration.ttl");
+            Graph lvnOrig = new Graph();
+            lvnOrig.LoadFromEmbeddedResource("VDS.RDF.Query.Expressions.LeviathanFunctionLibrary.ttl");
+
+            Assert.AreEqual(2, counter.GraphCount, "Expected 2 Graphs to be counted");
+            Assert.AreEqual(configOrig.Triples.Count + lvnOrig.Triples.Count, counter.TripleCount, "Expected Triple Count to be sum of Triple Counts in two input Graphs");
+        }
+
+        #endregion
+
+        #region TriX Tests
+
+        [TestMethod]
+        public void ParsingStoreHandlerTriXImplicit()
+        {
+            TestTools.TestInMTAThread(new ThreadStart(this.ParsingStoreHandlerTriXImplicitActual));
+        }
+
+        private void ParsingStoreHandlerTriXImplicitActual()
+        {
+            this.EnsureTestData("test.xml");
+
+            TripleStore store = new TripleStore();
+
+            TriXParser parser = new TriXParser();
+            parser.Load(store, "test.xml");
+
+            Assert.IsTrue(store.HasGraph(new Uri("http://www.dotnetrdf.org/configuration#")), "Configuration Vocab Graph should have been parsed from Dataset");
+            Graph configOrig = new Graph();
+            configOrig.LoadFromEmbeddedResource("VDS.RDF.Configuration.configuration.ttl");
+            IGraph config = store[new Uri("http://www.dotnetrdf.org/configuration#")];
+            Assert.AreEqual(configOrig, config, "Configuration Vocab Graphs should have been equal");
+
+            Assert.IsTrue(store.HasGraph(new Uri("http://www.dotnetrdf.org/leviathan#")), "Leviathan Function Library Graph should have been parsed from Dataset");
+            Graph lvnOrig = new Graph();
+            lvnOrig.LoadFromEmbeddedResource("VDS.RDF.Query.Expressions.LeviathanFunctionLibrary.ttl");
+            IGraph lvn = store[new Uri("http://www.dotnetrdf.org/leviathan#")];
+            Assert.AreEqual(lvnOrig, lvn, "Leviathan Function Library Graphs should have been equal");
+
+        }
+
+        [TestMethod]
+        public void ParsingStoreHandlerTriXExplicit()
+        {
+            TestTools.TestInMTAThread(new ThreadStart(this.ParsingStoreHandlerTriXExplicitActual));
+        }
+
+        private void ParsingStoreHandlerTriXExplicitActual()
+        {
+            this.EnsureTestData("test.xml");
+
+            TripleStore store = new TripleStore();
+
+            TriXParser parser = new TriXParser();
+            parser.Load(new StoreHandler(store), "test.xml");
+
+            Assert.IsTrue(store.HasGraph(new Uri("http://www.dotnetrdf.org/configuration#")), "Configuration Vocab Graph should have been parsed from Dataset");
+            Graph configOrig = new Graph();
+            configOrig.LoadFromEmbeddedResource("VDS.RDF.Configuration.configuration.ttl");
+            IGraph config = store[new Uri("http://www.dotnetrdf.org/configuration#")];
+            Assert.AreEqual(configOrig, config, "Configuration Vocab Graphs should have been equal");
+
+            Assert.IsTrue(store.HasGraph(new Uri("http://www.dotnetrdf.org/leviathan#")), "Leviathan Function Library Graph should have been parsed from Dataset");
+            Graph lvnOrig = new Graph();
+            lvnOrig.LoadFromEmbeddedResource("VDS.RDF.Query.Expressions.LeviathanFunctionLibrary.ttl");
+            IGraph lvn = store[new Uri("http://www.dotnetrdf.org/leviathan#")];
+            Assert.AreEqual(lvnOrig, lvn, "Leviathan Function Library Graphs should have been equal");
+
+        }
+
+        [TestMethod]
+        public void ParsingStoreHandlerTriXCounting()
+        {
+            TestTools.TestInMTAThread(new ThreadStart(this.ParsingStoreHandlerTriXCountingActual));
+        }
+
+        private void ParsingStoreHandlerTriXCountingActual()
+        {
+            this.EnsureTestData("test.xml");
+
+            TriXParser parser = new TriXParser();
+            StoreCountHandler counter = new StoreCountHandler();
+            parser.Load(counter, "test.xml");
+
+            Graph configOrig = new Graph();
+            configOrig.LoadFromEmbeddedResource("VDS.RDF.Configuration.configuration.ttl");
+            Graph lvnOrig = new Graph();
+            lvnOrig.LoadFromEmbeddedResource("VDS.RDF.Query.Expressions.LeviathanFunctionLibrary.ttl");
+
+            Assert.AreEqual(2, counter.GraphCount, "Expected 2 Graphs to be counted");
+            Assert.AreEqual(configOrig.Triples.Count + lvnOrig.Triples.Count, counter.TripleCount, "Expected Triple Count to be sum of Triple Counts in two input Graphs");
+        }
+
+        #endregion
+    }
+}