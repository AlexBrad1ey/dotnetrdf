/*
dotNetRDF is free and open source software licensed under the MIT License

-----------------------------------------------------------------------------

Copyright (c) 2009-2012 dotNetRDF Project (dotnetrdf-developer@lists.sf.net)

Permission is hereby granted, free of charge, to any person obtaining a copy
of this software and associated documentation files (the "Software"), to deal
in the Software without restriction, including without limitation the rights
to use, copy, modify, merge, publish, distribute, sublicense, and/or sell
copies of the Software, and to permit persons to whom the Software is furnished
to do so, subject to the following conditions:

The above copyright notice and this permission notice shall be included in all
copies or substantial portions of the Software.

THE SOFTWARE IS PROVIDED "AS IS", WITHOUT WARRANTY OF ANY KIND, EXPRESS OR 
IMPLIED, INCLUDING BUT NOT LIMITED TO THE WARRANTIES OF MERCHANTABILITY, 
FITNESS FOR A PARTICULAR PURPOSE AND NONINFRINGEMENT. IN NO EVENT SHALL THE
AUTHORS OR COPYRIGHT HOLDERS BE LIABLE FOR ANY CLAIM, DAMAGES OR OTHER LIABILITY,
WHETHER IN AN ACTION OF CONTRACT, TORT OR OTHERWISE, ARISING FROM, OUT OF OR IN
CONNECTION WITH THE SOFTWARE OR THE USE OR OTHER DEALINGS IN THE SOFTWARE.
*/

using System;
using System.Collections.Generic;
using System.Linq;
using System.Text;
using NUnit.Framework;
using VDS.RDF.Parsing;
using VDS.RDF.Writing;
using VDS.RDF.Writing.Formatting;

namespace VDS.RDF.Parsing
{
    [TestFixture]
	public class RdfXmlTests
	{
        [Test]
        public void ParsingRdfXmlAmpersands()
        {
            List<IRdfWriter> writers = new List<IRdfWriter>()
            {
                new RdfXmlWriter(),
                new PrettyRdfXmlWriter()
            };
            IRdfReader parser = new RdfXmlParser();

            Graph g = new Graph();
            g.BaseUri = new Uri("http://example.org/ampersandsInRdfXml");
            g.Assert(new Triple(g.CreateUriNode(), g.CreateUriNode(new Uri("http://example.org/property")), g.CreateUriNode(new Uri("http://example.org/a&b"))));
            g.Assert(new Triple(g.CreateUriNode(), g.CreateUriNode(new Uri("http://example.org/property")), g.CreateLiteralNode("A & B")));

            foreach (IRdfWriter writer in writers)
            {
                    Console.WriteLine(writer.GetType().ToString());
                    String temp = StringWriter.Write(g, writer);
                    Console.WriteLine(temp);
                    Graph h = new Graph();
                    StringParser.Parse(h, temp);
                    Assert.AreEqual(g, h, "Graphs should be equal");
                    Console.WriteLine();
            }
        }

        [Test]
        public void ParsingRdfXmlEmptyStrings()
        {
            NTriplesFormatter formatter = new NTriplesFormatter();
            RdfXmlParser domParser = new RdfXmlParser(RdfXmlParserMode.DOM);
            Graph g = new Graph();
            domParser.Load(g, "resources\\empty-string-rdfxml.rdf");

            Console.WriteLine("DOM Parser parsed OK");

            foreach (Triple t in g.Triples)
            {
                Console.WriteLine(t.ToString(formatter));
            }
            Console.WriteLine();

            RdfXmlParser streamingParser = new RdfXmlParser(RdfXmlParserMode.Streaming);
            Graph h = new Graph();
            streamingParser.Load(h, "resources\\empty-string-rdfxml.rdf");

            Console.WriteLine("Streaming Parser parsed OK");

            foreach (Triple t in h.Triples)
            {
                Console.WriteLine(t.ToString(formatter));
            }

            Assert.AreEqual(g, h, "Graphs should be equal");
        }

        private void TestRdfXmlSequence(IRdfReader parser, String file)
        {
            Graph g = new Graph();
            if (parser is ITraceableParser)
            {
                ((ITraceableParser)parser).TraceParsing = true;
            }
            parser.Load(g, file);

            TestTools.ShowGraph(g);
        }

        [TestCase(RdfXmlParserMode.DOM, "resources\\sequence.rdf")]
        [TestCase(RdfXmlParserMode.Streaming, "resources\\sequence.rdf")]
        [TestCase(RdfXmlParserMode.DOM, "resources\\sequence2.rdf")]
        [TestCase(RdfXmlParserMode.Streaming, "resources\\sequence2.rdf")]
        public void ParsingRdfXml(RdfXmlParserMode parsingMode, string path)
        {
            RdfXmlParser parser = new RdfXmlParser(parsingMode);
            this.TestRdfXmlSequence(parser, path);
        }

        [Test]
        public void ParsingRdfXmlWithUrlEscapedNodes()
        {
            //Originally submitted by Rob Styles as part of CORE-251, modified somewhat during debugging process
            NTriplesFormatter formatter = new NTriplesFormatter();
            RdfXmlParser domParser = new RdfXmlParser(RdfXmlParserMode.DOM);
            Graph g = new Graph();
            domParser.Load(g, "resources\\urlencodes-in-rdfxml.rdf");

            foreach (Triple t in g.Triples)
            {
                Console.WriteLine(t.ToString(formatter));
            }

            Uri encoded = new Uri("http://example.com/some%40encoded%2FUri");
            Uri unencoded = new Uri("http://example.com/some@encoded/Uri");

            Assert.IsFalse(EqualityHelper.AreUrisEqual(encoded, unencoded), "URIs should not be equivalent because %40 encodes a reserved character and per RFC 3986 decoding this can change the meaning of the URI");

            IUriNode encodedNode = g.GetUriNode(encoded);
            Assert.IsNotNull(encodedNode, "The encoded node should be returned by its encoded URI");
            IUriNode unencodedNode = g.GetUriNode(unencoded);
            Assert.IsNotNull(unencodedNode, "The unencoded node should be returned by its unencoded URI");

            IUriNode pred = g.CreateUriNode(new Uri("http://example.org/schema/encoded"));
            Assert.IsTrue(g.ContainsTriple(new Triple(encodedNode, pred, g.CreateLiteralNode("true"))), "The encoded node should have the property 'true' from the file");
            Assert.IsTrue(g.ContainsTriple(new Triple(unencodedNode, pred, g.CreateLiteralNode("false"))), "The unencoded node should have the property 'false' from the file");
        }

        [Test]
        public void ParsingRdfXmlWithUrlEscapedNodes2()
        {
            //Originally submitted by Rob Styles as part of CORE-251, modified somewhat during debugging process
            NTriplesFormatter formatter = new NTriplesFormatter();
            RdfXmlParser domParser = new RdfXmlParser(RdfXmlParserMode.DOM);
            Graph g = new Graph();
            domParser.Load(g, "resources\\urlencodes-in-rdfxml.rdf");

            foreach (Triple t in g.Triples)
            {
                Console.WriteLine(t.ToString(formatter));
            }

            Uri encoded = new Uri("http://example.com/some%20encoded%2FUri");
            Uri unencoded = new Uri("http://example.com/some encoded/Uri");

            Assert.IsTrue(EqualityHelper.AreUrisEqual(encoded, unencoded), "URIs should be equivalent");

            IUriNode encodedNode = g.GetUriNode(encoded);
            Assert.IsNotNull(encodedNode, "The encoded node should be returned by its encoded URI");
            IUriNode unencodedNode = g.GetUriNode(unencoded);
            Assert.IsNotNull(unencodedNode, "The unencoded node should be returned by its unencoded URI");

            IUriNode pred = g.CreateUriNode(new Uri("http://example.org/schema/encoded"));
            Assert.IsTrue(g.ContainsTriple(new Triple(encodedNode, pred, g.CreateLiteralNode("true"))), "The encoded node should have the property 'true' from the file");
            Assert.IsTrue(g.ContainsTriple(new Triple(unencodedNode, pred, g.CreateLiteralNode("false"))), "The unencoded node should have the property 'false' from the file");

        }

        [Test, ExpectedException(typeof(RdfParseException))]
        public void ParsingRdfXmlPropertyInDefaultNamespaceBad()
        {
            Graph g = new Graph();
            RdfXmlParser parser = new RdfXmlParser();
            g.LoadFromFile("resources\\rdfxml-bad-property.rdf", parser);
        }

        [Test]
        public void ParsingRdfXmlPropertyInDefaultNamespaceGood()
        {
            Graph g = new Graph();
            RdfXmlParser parser = new RdfXmlParser();
            g.LoadFromFile("resources\\rdfxml-good-property.rdf", parser);

            Assert.IsFalse(g.IsEmpty);
            Assert.AreEqual(1, g.Triples.Count);

            IUriNode property = g.Triples.First().Predicate as IUriNode;
            Assert.AreEqual("default", property.Uri.Host);
            Assert.AreEqual("good", property.Uri.Segments[1]);
        }

        [Test]
        public void ParsingRdfXmlElementUsesXmlNamespaceDom()
        {
            Graph g = new Graph();
            g.LoadFromFile("resources\\xml-prop.rdf", new RdfXmlParser(RdfXmlParserMode.DOM));
            Assert.IsFalse(g.IsEmpty);
            Assert.AreEqual(1, g.Triples.Count);
        }

<<<<<<< HEAD

        [Test]
=======
        [TestMethod]
>>>>>>> 31ae04ca
        public void ParsingRdfXmlElementUsesXmlNamespaceStreaming()
        {
            Graph g = new Graph();
            g.LoadFromFile("resources\\xml-prop.rdf", new RdfXmlParser(RdfXmlParserMode.Streaming));
            Assert.IsFalse(g.IsEmpty);
            Assert.AreEqual(1, g.Triples.Count);
        }

        [TestMethod]
        public void ParsingRdfXmlElementUsesUndeclaredNamespaceDom()
        {
            Graph g = new Graph();
            g.LoadFromFile("missing-namespace-declarations.rdf", new RdfXmlParser(RdfXmlParserMode.DOM));
            Assert.IsFalse(g.IsEmpty);
            Assert.AreEqual(9, g.Triples.Count);
        }

        [TestMethod]
        public void ParsingRdfXmlElementUsesUndeclaredNamespaceStreaming()
        {
            Graph g = new Graph();
            g.LoadFromFile("missing-namespace-declarations.rdf", new RdfXmlParser(RdfXmlParserMode.Streaming));
            Assert.IsFalse(g.IsEmpty);
            Assert.AreEqual(9, g.Triples.Count);
        }
	}
}
<|MERGE_RESOLUTION|>--- conflicted
+++ resolved
@@ -1,242 +1,237 @@
-/*
-dotNetRDF is free and open source software licensed under the MIT License
-
------------------------------------------------------------------------------
-
-Copyright (c) 2009-2012 dotNetRDF Project (dotnetrdf-developer@lists.sf.net)
-
-Permission is hereby granted, free of charge, to any person obtaining a copy
-of this software and associated documentation files (the "Software"), to deal
-in the Software without restriction, including without limitation the rights
-to use, copy, modify, merge, publish, distribute, sublicense, and/or sell
-copies of the Software, and to permit persons to whom the Software is furnished
-to do so, subject to the following conditions:
-
-The above copyright notice and this permission notice shall be included in all
-copies or substantial portions of the Software.
-
-THE SOFTWARE IS PROVIDED "AS IS", WITHOUT WARRANTY OF ANY KIND, EXPRESS OR 
-IMPLIED, INCLUDING BUT NOT LIMITED TO THE WARRANTIES OF MERCHANTABILITY, 
-FITNESS FOR A PARTICULAR PURPOSE AND NONINFRINGEMENT. IN NO EVENT SHALL THE
-AUTHORS OR COPYRIGHT HOLDERS BE LIABLE FOR ANY CLAIM, DAMAGES OR OTHER LIABILITY,
-WHETHER IN AN ACTION OF CONTRACT, TORT OR OTHERWISE, ARISING FROM, OUT OF OR IN
-CONNECTION WITH THE SOFTWARE OR THE USE OR OTHER DEALINGS IN THE SOFTWARE.
-*/
-
-using System;
-using System.Collections.Generic;
-using System.Linq;
-using System.Text;
-using NUnit.Framework;
-using VDS.RDF.Parsing;
-using VDS.RDF.Writing;
-using VDS.RDF.Writing.Formatting;
-
-namespace VDS.RDF.Parsing
-{
-    [TestFixture]
-	public class RdfXmlTests
-	{
-        [Test]
-        public void ParsingRdfXmlAmpersands()
-        {
-            List<IRdfWriter> writers = new List<IRdfWriter>()
-            {
-                new RdfXmlWriter(),
-                new PrettyRdfXmlWriter()
-            };
-            IRdfReader parser = new RdfXmlParser();
-
-            Graph g = new Graph();
-            g.BaseUri = new Uri("http://example.org/ampersandsInRdfXml");
-            g.Assert(new Triple(g.CreateUriNode(), g.CreateUriNode(new Uri("http://example.org/property")), g.CreateUriNode(new Uri("http://example.org/a&b"))));
-            g.Assert(new Triple(g.CreateUriNode(), g.CreateUriNode(new Uri("http://example.org/property")), g.CreateLiteralNode("A & B")));
-
-            foreach (IRdfWriter writer in writers)
-            {
-                    Console.WriteLine(writer.GetType().ToString());
-                    String temp = StringWriter.Write(g, writer);
-                    Console.WriteLine(temp);
-                    Graph h = new Graph();
-                    StringParser.Parse(h, temp);
-                    Assert.AreEqual(g, h, "Graphs should be equal");
-                    Console.WriteLine();
-            }
-        }
-
-        [Test]
-        public void ParsingRdfXmlEmptyStrings()
-        {
-            NTriplesFormatter formatter = new NTriplesFormatter();
-            RdfXmlParser domParser = new RdfXmlParser(RdfXmlParserMode.DOM);
-            Graph g = new Graph();
-            domParser.Load(g, "resources\\empty-string-rdfxml.rdf");
-
-            Console.WriteLine("DOM Parser parsed OK");
-
-            foreach (Triple t in g.Triples)
-            {
-                Console.WriteLine(t.ToString(formatter));
-            }
-            Console.WriteLine();
-
-            RdfXmlParser streamingParser = new RdfXmlParser(RdfXmlParserMode.Streaming);
-            Graph h = new Graph();
-            streamingParser.Load(h, "resources\\empty-string-rdfxml.rdf");
-
-            Console.WriteLine("Streaming Parser parsed OK");
-
-            foreach (Triple t in h.Triples)
-            {
-                Console.WriteLine(t.ToString(formatter));
-            }
-
-            Assert.AreEqual(g, h, "Graphs should be equal");
-        }
-
-        private void TestRdfXmlSequence(IRdfReader parser, String file)
-        {
-            Graph g = new Graph();
-            if (parser is ITraceableParser)
-            {
-                ((ITraceableParser)parser).TraceParsing = true;
-            }
-            parser.Load(g, file);
-
-            TestTools.ShowGraph(g);
-        }
-
-        [TestCase(RdfXmlParserMode.DOM, "resources\\sequence.rdf")]
-        [TestCase(RdfXmlParserMode.Streaming, "resources\\sequence.rdf")]
-        [TestCase(RdfXmlParserMode.DOM, "resources\\sequence2.rdf")]
-        [TestCase(RdfXmlParserMode.Streaming, "resources\\sequence2.rdf")]
-        public void ParsingRdfXml(RdfXmlParserMode parsingMode, string path)
-        {
-            RdfXmlParser parser = new RdfXmlParser(parsingMode);
-            this.TestRdfXmlSequence(parser, path);
-        }
-
-        [Test]
-        public void ParsingRdfXmlWithUrlEscapedNodes()
-        {
-            //Originally submitted by Rob Styles as part of CORE-251, modified somewhat during debugging process
-            NTriplesFormatter formatter = new NTriplesFormatter();
-            RdfXmlParser domParser = new RdfXmlParser(RdfXmlParserMode.DOM);
-            Graph g = new Graph();
-            domParser.Load(g, "resources\\urlencodes-in-rdfxml.rdf");
-
-            foreach (Triple t in g.Triples)
-            {
-                Console.WriteLine(t.ToString(formatter));
-            }
-
-            Uri encoded = new Uri("http://example.com/some%40encoded%2FUri");
-            Uri unencoded = new Uri("http://example.com/some@encoded/Uri");
-
-            Assert.IsFalse(EqualityHelper.AreUrisEqual(encoded, unencoded), "URIs should not be equivalent because %40 encodes a reserved character and per RFC 3986 decoding this can change the meaning of the URI");
-
-            IUriNode encodedNode = g.GetUriNode(encoded);
-            Assert.IsNotNull(encodedNode, "The encoded node should be returned by its encoded URI");
-            IUriNode unencodedNode = g.GetUriNode(unencoded);
-            Assert.IsNotNull(unencodedNode, "The unencoded node should be returned by its unencoded URI");
-
-            IUriNode pred = g.CreateUriNode(new Uri("http://example.org/schema/encoded"));
-            Assert.IsTrue(g.ContainsTriple(new Triple(encodedNode, pred, g.CreateLiteralNode("true"))), "The encoded node should have the property 'true' from the file");
-            Assert.IsTrue(g.ContainsTriple(new Triple(unencodedNode, pred, g.CreateLiteralNode("false"))), "The unencoded node should have the property 'false' from the file");
-        }
-
-        [Test]
-        public void ParsingRdfXmlWithUrlEscapedNodes2()
-        {
-            //Originally submitted by Rob Styles as part of CORE-251, modified somewhat during debugging process
-            NTriplesFormatter formatter = new NTriplesFormatter();
-            RdfXmlParser domParser = new RdfXmlParser(RdfXmlParserMode.DOM);
-            Graph g = new Graph();
-            domParser.Load(g, "resources\\urlencodes-in-rdfxml.rdf");
-
-            foreach (Triple t in g.Triples)
-            {
-                Console.WriteLine(t.ToString(formatter));
-            }
-
-            Uri encoded = new Uri("http://example.com/some%20encoded%2FUri");
-            Uri unencoded = new Uri("http://example.com/some encoded/Uri");
-
-            Assert.IsTrue(EqualityHelper.AreUrisEqual(encoded, unencoded), "URIs should be equivalent");
-
-            IUriNode encodedNode = g.GetUriNode(encoded);
-            Assert.IsNotNull(encodedNode, "The encoded node should be returned by its encoded URI");
-            IUriNode unencodedNode = g.GetUriNode(unencoded);
-            Assert.IsNotNull(unencodedNode, "The unencoded node should be returned by its unencoded URI");
-
-            IUriNode pred = g.CreateUriNode(new Uri("http://example.org/schema/encoded"));
-            Assert.IsTrue(g.ContainsTriple(new Triple(encodedNode, pred, g.CreateLiteralNode("true"))), "The encoded node should have the property 'true' from the file");
-            Assert.IsTrue(g.ContainsTriple(new Triple(unencodedNode, pred, g.CreateLiteralNode("false"))), "The unencoded node should have the property 'false' from the file");
-
-        }
-
-        [Test, ExpectedException(typeof(RdfParseException))]
-        public void ParsingRdfXmlPropertyInDefaultNamespaceBad()
-        {
-            Graph g = new Graph();
-            RdfXmlParser parser = new RdfXmlParser();
-            g.LoadFromFile("resources\\rdfxml-bad-property.rdf", parser);
-        }
-
-        [Test]
-        public void ParsingRdfXmlPropertyInDefaultNamespaceGood()
-        {
-            Graph g = new Graph();
-            RdfXmlParser parser = new RdfXmlParser();
-            g.LoadFromFile("resources\\rdfxml-good-property.rdf", parser);
-
-            Assert.IsFalse(g.IsEmpty);
-            Assert.AreEqual(1, g.Triples.Count);
-
-            IUriNode property = g.Triples.First().Predicate as IUriNode;
-            Assert.AreEqual("default", property.Uri.Host);
-            Assert.AreEqual("good", property.Uri.Segments[1]);
-        }
-
-        [Test]
-        public void ParsingRdfXmlElementUsesXmlNamespaceDom()
-        {
-            Graph g = new Graph();
-            g.LoadFromFile("resources\\xml-prop.rdf", new RdfXmlParser(RdfXmlParserMode.DOM));
-            Assert.IsFalse(g.IsEmpty);
-            Assert.AreEqual(1, g.Triples.Count);
-        }
-
-<<<<<<< HEAD
-
-        [Test]
-=======
-        [TestMethod]
->>>>>>> 31ae04ca
-        public void ParsingRdfXmlElementUsesXmlNamespaceStreaming()
-        {
-            Graph g = new Graph();
-            g.LoadFromFile("resources\\xml-prop.rdf", new RdfXmlParser(RdfXmlParserMode.Streaming));
-            Assert.IsFalse(g.IsEmpty);
-            Assert.AreEqual(1, g.Triples.Count);
-        }
-
-        [TestMethod]
-        public void ParsingRdfXmlElementUsesUndeclaredNamespaceDom()
-        {
-            Graph g = new Graph();
-            g.LoadFromFile("missing-namespace-declarations.rdf", new RdfXmlParser(RdfXmlParserMode.DOM));
-            Assert.IsFalse(g.IsEmpty);
-            Assert.AreEqual(9, g.Triples.Count);
-        }
-
-        [TestMethod]
-        public void ParsingRdfXmlElementUsesUndeclaredNamespaceStreaming()
-        {
-            Graph g = new Graph();
-            g.LoadFromFile("missing-namespace-declarations.rdf", new RdfXmlParser(RdfXmlParserMode.Streaming));
-            Assert.IsFalse(g.IsEmpty);
-            Assert.AreEqual(9, g.Triples.Count);
-        }
-	}
-}
+/*
+dotNetRDF is free and open source software licensed under the MIT License
+
+-----------------------------------------------------------------------------
+
+Copyright (c) 2009-2012 dotNetRDF Project (dotnetrdf-developer@lists.sf.net)
+
+Permission is hereby granted, free of charge, to any person obtaining a copy
+of this software and associated documentation files (the "Software"), to deal
+in the Software without restriction, including without limitation the rights
+to use, copy, modify, merge, publish, distribute, sublicense, and/or sell
+copies of the Software, and to permit persons to whom the Software is furnished
+to do so, subject to the following conditions:
+
+The above copyright notice and this permission notice shall be included in all
+copies or substantial portions of the Software.
+
+THE SOFTWARE IS PROVIDED "AS IS", WITHOUT WARRANTY OF ANY KIND, EXPRESS OR 
+IMPLIED, INCLUDING BUT NOT LIMITED TO THE WARRANTIES OF MERCHANTABILITY, 
+FITNESS FOR A PARTICULAR PURPOSE AND NONINFRINGEMENT. IN NO EVENT SHALL THE
+AUTHORS OR COPYRIGHT HOLDERS BE LIABLE FOR ANY CLAIM, DAMAGES OR OTHER LIABILITY,
+WHETHER IN AN ACTION OF CONTRACT, TORT OR OTHERWISE, ARISING FROM, OUT OF OR IN
+CONNECTION WITH THE SOFTWARE OR THE USE OR OTHER DEALINGS IN THE SOFTWARE.
+*/
+
+using System;
+using System.Collections.Generic;
+using System.Linq;
+using System.Text;
+using NUnit.Framework;
+using VDS.RDF.Parsing;
+using VDS.RDF.Writing;
+using VDS.RDF.Writing.Formatting;
+
+namespace VDS.RDF.Parsing
+{
+    [TestFixture]
+	public class RdfXmlTests
+	{
+        [Test]
+        public void ParsingRdfXmlAmpersands()
+        {
+            List<IRdfWriter> writers = new List<IRdfWriter>()
+            {
+                new RdfXmlWriter(),
+                new PrettyRdfXmlWriter()
+            };
+            IRdfReader parser = new RdfXmlParser();
+
+            Graph g = new Graph();
+            g.BaseUri = new Uri("http://example.org/ampersandsInRdfXml");
+            g.Assert(new Triple(g.CreateUriNode(), g.CreateUriNode(new Uri("http://example.org/property")), g.CreateUriNode(new Uri("http://example.org/a&b"))));
+            g.Assert(new Triple(g.CreateUriNode(), g.CreateUriNode(new Uri("http://example.org/property")), g.CreateLiteralNode("A & B")));
+
+            foreach (IRdfWriter writer in writers)
+            {
+                    Console.WriteLine(writer.GetType().ToString());
+                    String temp = StringWriter.Write(g, writer);
+                    Console.WriteLine(temp);
+                    Graph h = new Graph();
+                    StringParser.Parse(h, temp);
+                    Assert.AreEqual(g, h, "Graphs should be equal");
+                    Console.WriteLine();
+            }
+        }
+
+        [Test]
+        public void ParsingRdfXmlEmptyStrings()
+        {
+            NTriplesFormatter formatter = new NTriplesFormatter();
+            RdfXmlParser domParser = new RdfXmlParser(RdfXmlParserMode.DOM);
+            Graph g = new Graph();
+            domParser.Load(g, "resources\\empty-string-rdfxml.rdf");
+
+            Console.WriteLine("DOM Parser parsed OK");
+
+            foreach (Triple t in g.Triples)
+            {
+                Console.WriteLine(t.ToString(formatter));
+            }
+            Console.WriteLine();
+
+            RdfXmlParser streamingParser = new RdfXmlParser(RdfXmlParserMode.Streaming);
+            Graph h = new Graph();
+            streamingParser.Load(h, "resources\\empty-string-rdfxml.rdf");
+
+            Console.WriteLine("Streaming Parser parsed OK");
+
+            foreach (Triple t in h.Triples)
+            {
+                Console.WriteLine(t.ToString(formatter));
+            }
+
+            Assert.AreEqual(g, h, "Graphs should be equal");
+        }
+
+        private void TestRdfXmlSequence(IRdfReader parser, String file)
+        {
+            Graph g = new Graph();
+            if (parser is ITraceableParser)
+            {
+                ((ITraceableParser)parser).TraceParsing = true;
+            }
+            parser.Load(g, file);
+
+            TestTools.ShowGraph(g);
+        }
+
+        [TestCase(RdfXmlParserMode.DOM, "resources\\sequence.rdf")]
+        [TestCase(RdfXmlParserMode.Streaming, "resources\\sequence.rdf")]
+        [TestCase(RdfXmlParserMode.DOM, "resources\\sequence2.rdf")]
+        [TestCase(RdfXmlParserMode.Streaming, "resources\\sequence2.rdf")]
+        public void ParsingRdfXml(RdfXmlParserMode parsingMode, string path)
+        {
+            RdfXmlParser parser = new RdfXmlParser(parsingMode);
+            this.TestRdfXmlSequence(parser, path);
+        }
+
+        [Test]
+        public void ParsingRdfXmlWithUrlEscapedNodes()
+        {
+            //Originally submitted by Rob Styles as part of CORE-251, modified somewhat during debugging process
+            NTriplesFormatter formatter = new NTriplesFormatter();
+            RdfXmlParser domParser = new RdfXmlParser(RdfXmlParserMode.DOM);
+            Graph g = new Graph();
+            domParser.Load(g, "resources\\urlencodes-in-rdfxml.rdf");
+
+            foreach (Triple t in g.Triples)
+            {
+                Console.WriteLine(t.ToString(formatter));
+            }
+
+            Uri encoded = new Uri("http://example.com/some%40encoded%2FUri");
+            Uri unencoded = new Uri("http://example.com/some@encoded/Uri");
+
+            Assert.IsFalse(EqualityHelper.AreUrisEqual(encoded, unencoded), "URIs should not be equivalent because %40 encodes a reserved character and per RFC 3986 decoding this can change the meaning of the URI");
+
+            IUriNode encodedNode = g.GetUriNode(encoded);
+            Assert.IsNotNull(encodedNode, "The encoded node should be returned by its encoded URI");
+            IUriNode unencodedNode = g.GetUriNode(unencoded);
+            Assert.IsNotNull(unencodedNode, "The unencoded node should be returned by its unencoded URI");
+
+            IUriNode pred = g.CreateUriNode(new Uri("http://example.org/schema/encoded"));
+            Assert.IsTrue(g.ContainsTriple(new Triple(encodedNode, pred, g.CreateLiteralNode("true"))), "The encoded node should have the property 'true' from the file");
+            Assert.IsTrue(g.ContainsTriple(new Triple(unencodedNode, pred, g.CreateLiteralNode("false"))), "The unencoded node should have the property 'false' from the file");
+        }
+
+        [Test]
+        public void ParsingRdfXmlWithUrlEscapedNodes2()
+        {
+            //Originally submitted by Rob Styles as part of CORE-251, modified somewhat during debugging process
+            NTriplesFormatter formatter = new NTriplesFormatter();
+            RdfXmlParser domParser = new RdfXmlParser(RdfXmlParserMode.DOM);
+            Graph g = new Graph();
+            domParser.Load(g, "resources\\urlencodes-in-rdfxml.rdf");
+
+            foreach (Triple t in g.Triples)
+            {
+                Console.WriteLine(t.ToString(formatter));
+            }
+
+            Uri encoded = new Uri("http://example.com/some%20encoded%2FUri");
+            Uri unencoded = new Uri("http://example.com/some encoded/Uri");
+
+            Assert.IsTrue(EqualityHelper.AreUrisEqual(encoded, unencoded), "URIs should be equivalent");
+
+            IUriNode encodedNode = g.GetUriNode(encoded);
+            Assert.IsNotNull(encodedNode, "The encoded node should be returned by its encoded URI");
+            IUriNode unencodedNode = g.GetUriNode(unencoded);
+            Assert.IsNotNull(unencodedNode, "The unencoded node should be returned by its unencoded URI");
+
+            IUriNode pred = g.CreateUriNode(new Uri("http://example.org/schema/encoded"));
+            Assert.IsTrue(g.ContainsTriple(new Triple(encodedNode, pred, g.CreateLiteralNode("true"))), "The encoded node should have the property 'true' from the file");
+            Assert.IsTrue(g.ContainsTriple(new Triple(unencodedNode, pred, g.CreateLiteralNode("false"))), "The unencoded node should have the property 'false' from the file");
+
+        }
+
+        [Test, ExpectedException(typeof(RdfParseException))]
+        public void ParsingRdfXmlPropertyInDefaultNamespaceBad()
+        {
+            Graph g = new Graph();
+            RdfXmlParser parser = new RdfXmlParser();
+            g.LoadFromFile("resources\\rdfxml-bad-property.rdf", parser);
+        }
+
+        [Test]
+        public void ParsingRdfXmlPropertyInDefaultNamespaceGood()
+        {
+            Graph g = new Graph();
+            RdfXmlParser parser = new RdfXmlParser();
+            g.LoadFromFile("resources\\rdfxml-good-property.rdf", parser);
+
+            Assert.IsFalse(g.IsEmpty);
+            Assert.AreEqual(1, g.Triples.Count);
+
+            IUriNode property = g.Triples.First().Predicate as IUriNode;
+            Assert.AreEqual("default", property.Uri.Host);
+            Assert.AreEqual("good", property.Uri.Segments[1]);
+        }
+
+        [Test]
+        public void ParsingRdfXmlElementUsesXmlNamespaceDom()
+        {
+            Graph g = new Graph();
+            g.LoadFromFile("resources\\xml-prop.rdf", new RdfXmlParser(RdfXmlParserMode.DOM));
+            Assert.IsFalse(g.IsEmpty);
+            Assert.AreEqual(1, g.Triples.Count);
+        }
+
+        [Test]
+        public void ParsingRdfXmlElementUsesXmlNamespaceStreaming()
+        {
+            Graph g = new Graph();
+            g.LoadFromFile("resources\\xml-prop.rdf", new RdfXmlParser(RdfXmlParserMode.Streaming));
+            Assert.IsFalse(g.IsEmpty);
+            Assert.AreEqual(1, g.Triples.Count);
+        }
+
+        [TestMethod]
+        public void ParsingRdfXmlElementUsesUndeclaredNamespaceDom()
+        {
+            Graph g = new Graph();
+            g.LoadFromFile("missing-namespace-declarations.rdf", new RdfXmlParser(RdfXmlParserMode.DOM));
+            Assert.IsFalse(g.IsEmpty);
+            Assert.AreEqual(9, g.Triples.Count);
+        }
+
+        [TestMethod]
+        public void ParsingRdfXmlElementUsesUndeclaredNamespaceStreaming()
+        {
+            Graph g = new Graph();
+            g.LoadFromFile("missing-namespace-declarations.rdf", new RdfXmlParser(RdfXmlParserMode.Streaming));
+            Assert.IsFalse(g.IsEmpty);
+            Assert.AreEqual(9, g.Triples.Count);
+        }
+	}
+}