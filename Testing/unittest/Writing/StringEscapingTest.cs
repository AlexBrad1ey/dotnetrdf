/*
dotNetRDF is free and open source software licensed under the MIT License

-----------------------------------------------------------------------------

Copyright (c) 2009-2012 dotNetRDF Project (dotnetrdf-developer@lists.sf.net)

Permission is hereby granted, free of charge, to any person obtaining a copy
of this software and associated documentation files (the "Software"), to deal
in the Software without restriction, including without limitation the rights
to use, copy, modify, merge, publish, distribute, sublicense, and/or sell
copies of the Software, and to permit persons to whom the Software is furnished
to do so, subject to the following conditions:

The above copyright notice and this permission notice shall be included in all
copies or substantial portions of the Software.

THE SOFTWARE IS PROVIDED "AS IS", WITHOUT WARRANTY OF ANY KIND, EXPRESS OR 
IMPLIED, INCLUDING BUT NOT LIMITED TO THE WARRANTIES OF MERCHANTABILITY, 
FITNESS FOR A PARTICULAR PURPOSE AND NONINFRINGEMENT. IN NO EVENT SHALL THE
AUTHORS OR COPYRIGHT HOLDERS BE LIABLE FOR ANY CLAIM, DAMAGES OR OTHER LIABILITY,
WHETHER IN AN ACTION OF CONTRACT, TORT OR OTHERWISE, ARISING FROM, OUT OF OR IN
CONNECTION WITH THE SOFTWARE OR THE USE OR OTHER DEALINGS IN THE SOFTWARE.
*/

using System;
using System.Collections.Generic;
using System.IO;
using System.Linq;
using System.Text;
using System.Text.RegularExpressions;
using NUnit.Framework;
using VDS.RDF.Parsing;
using VDS.RDF.Writing;
using VDS.RDF.Writing.Formatting;

namespace VDS.RDF.Writing
{
    [TestFixture]
    public class StringEscapingTest
    {
        private List<String> _values = new List<string>()
        {
            "Not escapes - nrt" ,
            @"An example with a \ in it should get escaped", 
            @"An example with a trailing \", 
            @"" ,
            @"\",
            @"\\",
            "An example with an explicit \n newline escape", 
            "An example with an explicit \t tab escape",
            "An example ending in a unescaped quote \"",
            "An example with explicit \\\"quote\\\" escapes",
            "An example with partial \\\"quote\" escapes",
            "An example where the \\\\\"quote is not escaped",
            @"An example with a
new line",
            @"An example with an ' single quote",
            @"An example with unicode escapes like \uABCD and \U0034ABCD",
            @"An example with a \b backspace escape",
            @"An example with a \f form feed escape"
        };

        private void TestEscaping<T>(T formatter, IRdfReader parser) where T : INodeFormatter, ITripleFormatter
        {
            Graph g = new Graph();
            IUriNode subj = g.CreateUriNode(new Uri("http://example.org/subject"));
            IUriNode pred = g.CreateUriNode(new Uri("http://example.org/predicate"));
            IUriNode pred2 = g.CreateUriNode(new Uri("http://example.org/predicate2"));

            foreach (String value in this._values)
            {
                //Do Escaping and Checking
                Console.WriteLine("Original Value - " + value);
                INode obj = g.CreateLiteralNode(value);
                Console.WriteLine("Formatted Value - " + formatter.Format(obj));

                //Can only do round-trip checking if an RDF format
                if (parser != null)
                {
                    //Now generate a Triple, save in a String and then re-parse to check for round trip value equality
                    Triple tOrig = new Triple(subj, pred, obj);
                    System.IO.StringWriter writer = new System.IO.StringWriter();
                    writer.WriteLine(formatter.Format(tOrig));

                    Console.WriteLine("Serialized Output");
                    Console.WriteLine(writer.ToString());

                    StringParser.Parse(g, writer.ToString(), parser);
                    Triple t = g.Triples.FirstOrDefault();
                    if (t == null) Assert.Fail("Failed to parse a Triple");

                    Assert.AreEqual(tOrig.Object, t.Object);
                }

                Console.WriteLine();

                g.Clear();
            }
        }

        [Test]
        public void WritingStringBackslashEscapingNTriples()
        {
            this.TestEscaping<NTriplesFormatter>(new NTriplesFormatter(), new NTriplesParser());
        }

<<<<<<< HEAD
        [Test]
        public void WritingStringBackslashEscapingTurtle()
=======
        [TestMethod]
        public void WritingStringBackslashEscapingTurtle1()
>>>>>>> ecf9d084
        {
            this.TestEscaping<TurtleFormatter>(new TurtleFormatter(), new TurtleParser());
        }

<<<<<<< HEAD
        [Test]
        public void WritingStringBackslashEscapingNotation3()
=======
        [TestMethod]
        public void WritingStringBackslashEscapingTurtle2()
>>>>>>> ecf9d084
        {
            this.TestEscaping<UncompressedTurtleFormatter>(new UncompressedTurtleFormatter(), new TurtleParser());
        }

<<<<<<< HEAD
        [Test]
        public void WritingStringBackslashEscapingSparql()
=======
        [TestMethod]
        public void WritingStringBackslashEscapingNotation3_1()
>>>>>>> ecf9d084
        {
            this.TestEscaping<Notation3Formatter>(new Notation3Formatter(), new Notation3Parser());
        }

<<<<<<< HEAD
        [Test]
        public void WritingStringIsFullyEscaped()
=======
        [TestMethod]
        public void WritingStringBackslashEscapingNotation3_2()
>>>>>>> ecf9d084
        {
            this.TestEscaping<UncompressedNotation3Formatter>(new UncompressedNotation3Formatter(), new Notation3Parser());
        }

<<<<<<< HEAD
        [Test]
        public void WritingStringEscapeCharacters()
=======
        [TestMethod]
        public void WritingStringBackslashEscapingSparql()
>>>>>>> ecf9d084
        {
            this.TestEscaping<SparqlFormatter>(new SparqlFormatter(), null);
        }

<<<<<<< HEAD
        [Test]
        public void WritingStringEscapeNewLines()
        {
            String test = "Has a \n new line";
            Console.WriteLine("Original Value - " + test);

            String result = test.Escape('\n', 'n');
            Console.WriteLine("Escaped Value - " + result);

            String test2 = "Has a \\n new line escape";
            Console.WriteLine("Original Value - " + test2);

            String result2 = test2.Escape('\n', 'n');
            Console.WriteLine("Escaped Value - " + result2);
        }

        public void CheckEscapes(String value, char[] cs)
=======
        [TestMethod]
        public void WritingStringBackslashEscapingTsv()
>>>>>>> ecf9d084
        {
            this.TestEscaping<TsvFormatter>(new TsvFormatter(), null);
        }
    }
}
<|MERGE_RESOLUTION|>--- conflicted
+++ resolved
@@ -1,189 +1,144 @@
-/*
-dotNetRDF is free and open source software licensed under the MIT License
-
------------------------------------------------------------------------------
-
-Copyright (c) 2009-2012 dotNetRDF Project (dotnetrdf-developer@lists.sf.net)
-
-Permission is hereby granted, free of charge, to any person obtaining a copy
-of this software and associated documentation files (the "Software"), to deal
-in the Software without restriction, including without limitation the rights
-to use, copy, modify, merge, publish, distribute, sublicense, and/or sell
-copies of the Software, and to permit persons to whom the Software is furnished
-to do so, subject to the following conditions:
-
-The above copyright notice and this permission notice shall be included in all
-copies or substantial portions of the Software.
-
-THE SOFTWARE IS PROVIDED "AS IS", WITHOUT WARRANTY OF ANY KIND, EXPRESS OR 
-IMPLIED, INCLUDING BUT NOT LIMITED TO THE WARRANTIES OF MERCHANTABILITY, 
-FITNESS FOR A PARTICULAR PURPOSE AND NONINFRINGEMENT. IN NO EVENT SHALL THE
-AUTHORS OR COPYRIGHT HOLDERS BE LIABLE FOR ANY CLAIM, DAMAGES OR OTHER LIABILITY,
-WHETHER IN AN ACTION OF CONTRACT, TORT OR OTHERWISE, ARISING FROM, OUT OF OR IN
-CONNECTION WITH THE SOFTWARE OR THE USE OR OTHER DEALINGS IN THE SOFTWARE.
-*/
-
-using System;
-using System.Collections.Generic;
-using System.IO;
-using System.Linq;
-using System.Text;
-using System.Text.RegularExpressions;
-using NUnit.Framework;
-using VDS.RDF.Parsing;
-using VDS.RDF.Writing;
-using VDS.RDF.Writing.Formatting;
-
-namespace VDS.RDF.Writing
-{
-    [TestFixture]
-    public class StringEscapingTest
-    {
-        private List<String> _values = new List<string>()
-        {
-            "Not escapes - nrt" ,
-            @"An example with a \ in it should get escaped", 
-            @"An example with a trailing \", 
-            @"" ,
-            @"\",
-            @"\\",
-            "An example with an explicit \n newline escape", 
-            "An example with an explicit \t tab escape",
-            "An example ending in a unescaped quote \"",
-            "An example with explicit \\\"quote\\\" escapes",
-            "An example with partial \\\"quote\" escapes",
-            "An example where the \\\\\"quote is not escaped",
-            @"An example with a
-new line",
-            @"An example with an ' single quote",
-            @"An example with unicode escapes like \uABCD and \U0034ABCD",
-            @"An example with a \b backspace escape",
-            @"An example with a \f form feed escape"
-        };
-
-        private void TestEscaping<T>(T formatter, IRdfReader parser) where T : INodeFormatter, ITripleFormatter
-        {
-            Graph g = new Graph();
-            IUriNode subj = g.CreateUriNode(new Uri("http://example.org/subject"));
-            IUriNode pred = g.CreateUriNode(new Uri("http://example.org/predicate"));
-            IUriNode pred2 = g.CreateUriNode(new Uri("http://example.org/predicate2"));
-
-            foreach (String value in this._values)
-            {
-                //Do Escaping and Checking
-                Console.WriteLine("Original Value - " + value);
-                INode obj = g.CreateLiteralNode(value);
-                Console.WriteLine("Formatted Value - " + formatter.Format(obj));
-
-                //Can only do round-trip checking if an RDF format
-                if (parser != null)
-                {
-                    //Now generate a Triple, save in a String and then re-parse to check for round trip value equality
-                    Triple tOrig = new Triple(subj, pred, obj);
-                    System.IO.StringWriter writer = new System.IO.StringWriter();
-                    writer.WriteLine(formatter.Format(tOrig));
-
-                    Console.WriteLine("Serialized Output");
-                    Console.WriteLine(writer.ToString());
-
-                    StringParser.Parse(g, writer.ToString(), parser);
-                    Triple t = g.Triples.FirstOrDefault();
-                    if (t == null) Assert.Fail("Failed to parse a Triple");
-
-                    Assert.AreEqual(tOrig.Object, t.Object);
-                }
-
-                Console.WriteLine();
-
-                g.Clear();
-            }
-        }
-
-        [Test]
-        public void WritingStringBackslashEscapingNTriples()
-        {
-            this.TestEscaping<NTriplesFormatter>(new NTriplesFormatter(), new NTriplesParser());
-        }
-
-<<<<<<< HEAD
-        [Test]
-        public void WritingStringBackslashEscapingTurtle()
-=======
-        [TestMethod]
-        public void WritingStringBackslashEscapingTurtle1()
->>>>>>> ecf9d084
-        {
-            this.TestEscaping<TurtleFormatter>(new TurtleFormatter(), new TurtleParser());
-        }
-
-<<<<<<< HEAD
-        [Test]
-        public void WritingStringBackslashEscapingNotation3()
-=======
-        [TestMethod]
-        public void WritingStringBackslashEscapingTurtle2()
->>>>>>> ecf9d084
-        {
-            this.TestEscaping<UncompressedTurtleFormatter>(new UncompressedTurtleFormatter(), new TurtleParser());
-        }
-
-<<<<<<< HEAD
-        [Test]
-        public void WritingStringBackslashEscapingSparql()
-=======
-        [TestMethod]
-        public void WritingStringBackslashEscapingNotation3_1()
->>>>>>> ecf9d084
-        {
-            this.TestEscaping<Notation3Formatter>(new Notation3Formatter(), new Notation3Parser());
-        }
-
-<<<<<<< HEAD
-        [Test]
-        public void WritingStringIsFullyEscaped()
-=======
-        [TestMethod]
-        public void WritingStringBackslashEscapingNotation3_2()
->>>>>>> ecf9d084
-        {
-            this.TestEscaping<UncompressedNotation3Formatter>(new UncompressedNotation3Formatter(), new Notation3Parser());
-        }
-
-<<<<<<< HEAD
-        [Test]
-        public void WritingStringEscapeCharacters()
-=======
-        [TestMethod]
-        public void WritingStringBackslashEscapingSparql()
->>>>>>> ecf9d084
-        {
-            this.TestEscaping<SparqlFormatter>(new SparqlFormatter(), null);
-        }
-
-<<<<<<< HEAD
-        [Test]
-        public void WritingStringEscapeNewLines()
-        {
-            String test = "Has a \n new line";
-            Console.WriteLine("Original Value - " + test);
-
-            String result = test.Escape('\n', 'n');
-            Console.WriteLine("Escaped Value - " + result);
-
-            String test2 = "Has a \\n new line escape";
-            Console.WriteLine("Original Value - " + test2);
-
-            String result2 = test2.Escape('\n', 'n');
-            Console.WriteLine("Escaped Value - " + result2);
-        }
-
-        public void CheckEscapes(String value, char[] cs)
-=======
-        [TestMethod]
-        public void WritingStringBackslashEscapingTsv()
->>>>>>> ecf9d084
-        {
-            this.TestEscaping<TsvFormatter>(new TsvFormatter(), null);
-        }
-    }
-}
+/*
+dotNetRDF is free and open source software licensed under the MIT License
+
+-----------------------------------------------------------------------------
+
+Copyright (c) 2009-2012 dotNetRDF Project (dotnetrdf-developer@lists.sf.net)
+
+Permission is hereby granted, free of charge, to any person obtaining a copy
+of this software and associated documentation files (the "Software"), to deal
+in the Software without restriction, including without limitation the rights
+to use, copy, modify, merge, publish, distribute, sublicense, and/or sell
+copies of the Software, and to permit persons to whom the Software is furnished
+to do so, subject to the following conditions:
+
+The above copyright notice and this permission notice shall be included in all
+copies or substantial portions of the Software.
+
+THE SOFTWARE IS PROVIDED "AS IS", WITHOUT WARRANTY OF ANY KIND, EXPRESS OR 
+IMPLIED, INCLUDING BUT NOT LIMITED TO THE WARRANTIES OF MERCHANTABILITY, 
+FITNESS FOR A PARTICULAR PURPOSE AND NONINFRINGEMENT. IN NO EVENT SHALL THE
+AUTHORS OR COPYRIGHT HOLDERS BE LIABLE FOR ANY CLAIM, DAMAGES OR OTHER LIABILITY,
+WHETHER IN AN ACTION OF CONTRACT, TORT OR OTHERWISE, ARISING FROM, OUT OF OR IN
+CONNECTION WITH THE SOFTWARE OR THE USE OR OTHER DEALINGS IN THE SOFTWARE.
+*/
+
+using System;
+using System.Collections.Generic;
+using System.IO;
+using System.Linq;
+using System.Text;
+using System.Text.RegularExpressions;
+using NUnit.Framework;
+using VDS.RDF.Parsing;
+using VDS.RDF.Writing;
+using VDS.RDF.Writing.Formatting;
+
+namespace VDS.RDF.Writing
+{
+    [TestFixture]
+    public class StringEscapingTest
+    {
+        private List<String> _values = new List<string>()
+        {
+            "Not escapes - nrt" ,
+            @"An example with a \ in it should get escaped", 
+            @"An example with a trailing \", 
+            @"" ,
+            @"\",
+            @"\\",
+            "An example with an explicit \n newline escape", 
+            "An example with an explicit \t tab escape",
+            "An example ending in a unescaped quote \"",
+            "An example with explicit \\\"quote\\\" escapes",
+            "An example with partial \\\"quote\" escapes",
+            "An example where the \\\\\"quote is not escaped",
+            @"An example with a
+new line",
+            @"An example with an ' single quote",
+            @"An example with unicode escapes like \uABCD and \U0034ABCD",
+            @"An example with a \b backspace escape",
+            @"An example with a \f form feed escape"
+        };
+
+        private void TestEscaping<T>(T formatter, IRdfReader parser) where T : INodeFormatter, ITripleFormatter
+        {
+            Graph g = new Graph();
+            IUriNode subj = g.CreateUriNode(new Uri("http://example.org/subject"));
+            IUriNode pred = g.CreateUriNode(new Uri("http://example.org/predicate"));
+            IUriNode pred2 = g.CreateUriNode(new Uri("http://example.org/predicate2"));
+
+            foreach (String value in this._values)
+            {
+                //Do Escaping and Checking
+                Console.WriteLine("Original Value - " + value);
+                INode obj = g.CreateLiteralNode(value);
+                Console.WriteLine("Formatted Value - " + formatter.Format(obj));
+
+                //Can only do round-trip checking if an RDF format
+                if (parser != null)
+                {
+                    //Now generate a Triple, save in a String and then re-parse to check for round trip value equality
+                    Triple tOrig = new Triple(subj, pred, obj);
+                    System.IO.StringWriter writer = new System.IO.StringWriter();
+                    writer.WriteLine(formatter.Format(tOrig));
+
+                    Console.WriteLine("Serialized Output");
+                    Console.WriteLine(writer.ToString());
+
+                    StringParser.Parse(g, writer.ToString(), parser);
+                    Triple t = g.Triples.FirstOrDefault();
+                    if (t == null) Assert.Fail("Failed to parse a Triple");
+
+                    Assert.AreEqual(tOrig.Object, t.Object);
+                }
+
+                Console.WriteLine();
+
+                g.Clear();
+            }
+        }
+
+        [Test]
+        public void WritingStringBackslashEscapingNTriples()
+        {
+            this.TestEscaping<NTriplesFormatter>(new NTriplesFormatter(), new NTriplesParser());
+        }
+
+        [Test]
+        public void WritingStringBackslashEscapingTurtle1()
+        {
+            this.TestEscaping<TurtleFormatter>(new TurtleFormatter(), new TurtleParser());
+        }
+
+        [Test]
+        public void WritingStringBackslashEscapingTurtle2()
+        {
+            this.TestEscaping<UncompressedTurtleFormatter>(new UncompressedTurtleFormatter(), new TurtleParser());
+        }
+
+        [Test]
+        public void WritingStringBackslashEscapingNotation3_1()
+        {
+            this.TestEscaping<Notation3Formatter>(new Notation3Formatter(), new Notation3Parser());
+        }
+
+        [Test]
+        public void WritingStringBackslashEscapingNotation3_2()
+        {
+            this.TestEscaping<UncompressedNotation3Formatter>(new UncompressedNotation3Formatter(), new Notation3Parser());
+        }
+
+        [Test]
+        public void WritingStringBackslashEscapingSparql()
+        {
+            this.TestEscaping<SparqlFormatter>(new SparqlFormatter(), null);
+        }
+
+        [Test]
+        public void WritingStringBackslashEscapingTsv()
+        {
+            this.TestEscaping<TsvFormatter>(new TsvFormatter(), null);
+        }
+    }
+}