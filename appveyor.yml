branches:
  only:
    - netcore-reorg

image: Visual Studio 2017

install:
  - choco install gitversion.portable -pre -y

before_build:
<<<<<<< HEAD
  - dotnet restore ./dotNetRDF.NetCore.sln
=======
  - dotnet restore dotNetRDF.sln
>>>>>>> 855d6f01
  - ps: gitversion /l console /output buildserver /updateassemblyinfo

configuration: Release

build_script:
  - dotnet build Libraries/dotNetRDF.Query.Spin
  - dotnet build Testing/Unittest
  - dotnet pack -c Release -o nugets Libraries/dotNetRDF /p:Version=%GitVersion_NuGetVersion%
  - dotnet pack -c Release -o nugets Libraries/dotNetRDF.Data.Virtuoso /p:Version=%GitVersion_NuGetVersion%
  - dotnet pack -c Release -o nugets Libraries/dotNetRDF.Query.FullText /p:Version=%GitVersion_NuGetVersion%

test_script:
  - dotnet test Testing/Unittest

test: off
  
on_finish:
  - ps: $wc = New-Object 'System.Net.WebClient'
  - ps: Push-AppveyorArtifact .\TestResult.xml
  - ps: $wc.UploadFile("https://ci.appveyor.com/api/testresults/nunit3/$($env:APPVEYOR_JOB_ID)", (Resolve-Path .\TestResult.xml))

artifacts:
  - path: 'nugets\*.nupkg'<|MERGE_RESOLUTION|>--- conflicted
+++ resolved
@@ -8,11 +8,7 @@
   - choco install gitversion.portable -pre -y
 
 before_build:
-<<<<<<< HEAD
-  - dotnet restore ./dotNetRDF.NetCore.sln
-=======
   - dotnet restore dotNetRDF.sln
->>>>>>> 855d6f01
   - ps: gitversion /l console /output buildserver /updateassemblyinfo
 
 configuration: Release
