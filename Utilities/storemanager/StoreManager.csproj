--- conflicted
+++ resolved
@@ -1,355 +1,351 @@
-﻿<?xml version="1.0" encoding="utf-8"?>
-<Project ToolsVersion="4.0" DefaultTargets="Build" xmlns="http://schemas.microsoft.com/developer/msbuild/2003">
-  <PropertyGroup>
-    <Configuration Condition=" '$(Configuration)' == '' ">Debug</Configuration>
-    <Platform Condition=" '$(Platform)' == '' ">AnyCPU</Platform>
-    <ProductVersion>9.0.21022</ProductVersion>
-    <SchemaVersion>2.0</SchemaVersion>
-    <ProjectGuid>{5B73EE4C-D365-437B-B3DC-8D8831BF74F3}</ProjectGuid>
-    <OutputType>WinExe</OutputType>
-    <AppDesignerFolder>Properties</AppDesignerFolder>
-    <RootNamespace>VDS.RDF.Utilities.StoreManager</RootNamespace>
-    <AssemblyName>StoreManager</AssemblyName>
-    <TargetFrameworkVersion>v4.0</TargetFrameworkVersion>
-    <FileAlignment>512</FileAlignment>
-    <StartupObject>VDS.RDF.Utilities.StoreManager.Program</StartupObject>
-    <ApplicationIcon>file-manager.ico</ApplicationIcon>
-    <FileUpgradeFlags>
-    </FileUpgradeFlags>
-    <OldToolsVersion>3.5</OldToolsVersion>
-    <UpgradeBackupLocation />
-    <PublishUrl>publish\</PublishUrl>
-    <Install>true</Install>
-    <InstallFrom>Disk</InstallFrom>
-    <UpdateEnabled>false</UpdateEnabled>
-    <UpdateMode>Foreground</UpdateMode>
-    <UpdateInterval>7</UpdateInterval>
-    <UpdateIntervalUnits>Days</UpdateIntervalUnits>
-    <UpdatePeriodically>false</UpdatePeriodically>
-    <UpdateRequired>false</UpdateRequired>
-    <MapFileExtensions>true</MapFileExtensions>
-    <ApplicationRevision>0</ApplicationRevision>
-    <ApplicationVersion>1.0.0.%2a</ApplicationVersion>
-    <IsWebBootstrapper>false</IsWebBootstrapper>
-    <UseApplicationTrust>false</UseApplicationTrust>
-    <BootstrapperEnabled>true</BootstrapperEnabled>
-    <TargetFrameworkProfile />
-    <SolutionDir Condition="$(SolutionDir) == '' Or $(SolutionDir) == '*Undefined*'">..\..\..\dotnetrdf\</SolutionDir>
-    <RestorePackages>true</RestorePackages>
-  </PropertyGroup>
-  <PropertyGroup Condition=" '$(Configuration)|$(Platform)' == 'Debug|AnyCPU' ">
-    <DebugSymbols>true</DebugSymbols>
-    <DebugType>full</DebugType>
-    <Optimize>false</Optimize>
-    <OutputPath>bin\Debug\</OutputPath>
-    <DefineConstants>DEBUG;TRACE</DefineConstants>
-    <ErrorReport>prompt</ErrorReport>
-    <WarningLevel>4</WarningLevel>
-    <CodeAnalysisRuleSet>AllRules.ruleset</CodeAnalysisRuleSet>
-  </PropertyGroup>
-  <PropertyGroup Condition=" '$(Configuration)|$(Platform)' == 'Release|AnyCPU' ">
-    <DebugType>pdbonly</DebugType>
-    <Optimize>true</Optimize>
-    <OutputPath>bin\Release\</OutputPath>
-    <DefineConstants>TRACE</DefineConstants>
-    <ErrorReport>prompt</ErrorReport>
-    <WarningLevel>4</WarningLevel>
-    <CodeAnalysisRuleSet>AllRules.ruleset</CodeAnalysisRuleSet>
-  </PropertyGroup>
-  <ItemGroup>
-    <Reference Include="System" />
-    <Reference Include="System.Core">
-      <RequiredTargetFramework>3.5</RequiredTargetFramework>
-    </Reference>
-    <Reference Include="System.Xml.Linq">
-      <RequiredTargetFramework>3.5</RequiredTargetFramework>
-    </Reference>
-    <Reference Include="System.Data.DataSetExtensions">
-      <RequiredTargetFramework>3.5</RequiredTargetFramework>
-    </Reference>
-    <Reference Include="System.Data" />
-    <Reference Include="System.Deployment" />
-    <Reference Include="System.Drawing" />
-    <Reference Include="System.Windows.Forms" />
-    <Reference Include="System.Xml" />
-  </ItemGroup>
-  <ItemGroup>
-    <Compile Include="Dialogues\CloseConnectionDialogue.cs">
-      <SubType>Form</SubType>
-    </Compile>
-    <Compile Include="Dialogues\CloseConnectionDialogue.Designer.cs">
-      <DependentUpon>CloseConnectionDialogue.cs</DependentUpon>
-    </Compile>
-    <Compile Include="Controls\ConnectionManagementListView.cs">
-      <SubType>UserControl</SubType>
-    </Compile>
-    <Compile Include="Controls\ConnectionManagementListView.Designer.cs">
-      <DependentUpon>ConnectionManagementListView.cs</DependentUpon>
-    </Compile>
-    <Compile Include="Controls\ConnectionSettingsGrid.cs">
-      <SubType>UserControl</SubType>
-    </Compile>
-    <Compile Include="Controls\ConnectionSettingsGrid.Designer.cs">
-      <DependentUpon>ConnectionSettingsGrid.cs</DependentUpon>
-    </Compile>
-    <Compile Include="Controls\ControlEvents.cs" />
-    <Compile Include="Dialogues\CopyMoveDialogue.cs">
-      <SubType>Form</SubType>
-    </Compile>
-    <Compile Include="Dialogues\CopyMoveDialogue.Designer.cs">
-      <DependentUpon>CopyMoveDialogue.cs</DependentUpon>
-    </Compile>
-    <Compile Include="Dialogues\CopyMoveRenameGraphDialogue.cs">
-      <SubType>Form</SubType>
-    </Compile>
-    <Compile Include="Dialogues\CopyMoveRenameGraphDialogue.Designer.cs">
-      <DependentUpon>CopyMoveRenameGraphDialogue.cs</DependentUpon>
-    </Compile>
-    <Compile Include="Dialogues\RestoreConnectionsDialogue.cs">
-      <SubType>Form</SubType>
-    </Compile>
-    <Compile Include="Dialogues\RestoreConnectionsDialogue.Designer.cs">
-      <DependentUpon>RestoreConnectionsDialogue.cs</DependentUpon>
-    </Compile>
-    <Compile Include="Forms\CrossThreadForm.cs">
-      <SubType>Form</SubType>
-    </Compile>
-    <Compile Include="Forms\AboutForm.cs">
-      <SubType>Form</SubType>
-    </Compile>
-    <Compile Include="Forms\AboutForm.Designer.cs">
-      <DependentUpon>AboutForm.cs</DependentUpon>
-    </Compile>
-    <Compile Include="Forms\EditConnectionForm.cs">
-      <SubType>Form</SubType>
-    </Compile>
-    <Compile Include="Forms\EditConnectionForm.Designer.cs">
-      <DependentUpon>EditConnectionForm.cs</DependentUpon>
-    </Compile>
-    <Compile Include="EntityQueryGeneratorForm.cs">
-      <SubType>Form</SubType>
-    </Compile>
-    <Compile Include="EntityQueryGeneratorForm.Designer.cs">
-      <DependentUpon>EntityQueryGeneratorForm.cs</DependentUpon>
-    </Compile>
-    <Compile Include="Extensions.cs" />
-    <Compile Include="Forms\InvalidTemplateForm.cs">
-      <SubType>Form</SubType>
-    </Compile>
-    <Compile Include="Forms\InvalidTemplateForm.Designer.cs">
-      <DependentUpon>InvalidTemplateForm.cs</DependentUpon>
-    </Compile>
-    <Compile Include="Forms\ManageConnectionsForm.cs">
-      <SubType>Form</SubType>
-    </Compile>
-    <Compile Include="Forms\ManageConnectionsForm.Designer.cs">
-      <DependentUpon>ManageConnectionsForm.cs</DependentUpon>
-    </Compile>
-    <Compile Include="Forms\NewStoreForm.cs">
-      <SubType>Form</SubType>
-    </Compile>
-    <Compile Include="Forms\NewStoreForm.Designer.cs">
-      <DependentUpon>NewStoreForm.cs</DependentUpon>
-    </Compile>
-    <Compile Include="Forms\OpenConnectionForm.cs">
-      <SubType>Form</SubType>
-    </Compile>
-    <Compile Include="Forms\OpenConnectionForm.Designer.cs">
-      <DependentUpon>OpenConnectionForm.cs</DependentUpon>
-    </Compile>
-    <Compile Include="Forms\StoreManagerForm.cs">
-      <SubType>Form</SubType>
-    </Compile>
-    <Compile Include="Forms\StoreManagerForm.Designer.cs">
-      <DependentUpon>StoreManagerForm.cs</DependentUpon>
-    </Compile>
-    <Compile Include="Forms\ManagerForm.cs">
-      <SubType>Form</SubType>
-    </Compile>
-    <Compile Include="Forms\ManagerForm.Designer.cs">
-      <DependentUpon>ManagerForm.cs</DependentUpon>
-    </Compile>
-    <Compile Include="Dialogues\TaskErrorTraceDialogue.cs">
-      <SubType>Form</SubType>
-    </Compile>
-    <Compile Include="Dialogues\TaskErrorTraceDialogue.Designer.cs">
-      <DependentUpon>TaskErrorTraceDialogue.cs</DependentUpon>
-    </Compile>
-    <Compile Include="Dialogues\TaskInformationDialogue.cs">
-      <SubType>Form</SubType>
-    </Compile>
-    <Compile Include="Dialogues\TaskInformationDialogue.Designer.cs">
-      <DependentUpon>TaskInformationDialogue.cs</DependentUpon>
-    </Compile>
-    <Compile Include="Controls\ListViewColumnSorter.cs" />
-    <Compile Include="Forms\NewConnectionForm.cs">
-      <SubType>Form</SubType>
-    </Compile>
-    <Compile Include="Forms\NewConnectionForm.Designer.cs">
-      <DependentUpon>NewConnectionForm.cs</DependentUpon>
-    </Compile>
-    <Compile Include="Program.cs" />
-    <Compile Include="Properties\AssemblyInfo.cs" />
-    <Compile Include="Tasks\CopyMoveDragInfo.cs" />
-    <EmbeddedResource Include="Dialogues\CloseConnectionDialogue.resx">
-      <DependentUpon>CloseConnectionDialogue.cs</DependentUpon>
-    </EmbeddedResource>
-    <EmbeddedResource Include="Controls\ConnectionManagementListView.resx">
-      <DependentUpon>ConnectionManagementListView.cs</DependentUpon>
-    </EmbeddedResource>
-    <EmbeddedResource Include="Controls\ConnectionSettingsGrid.resx">
-      <DependentUpon>ConnectionSettingsGrid.cs</DependentUpon>
-    </EmbeddedResource>
-    <EmbeddedResource Include="Dialogues\RestoreConnectionsDialogue.resx">
-      <DependentUpon>RestoreConnectionsDialogue.cs</DependentUpon>
-    </EmbeddedResource>
-    <EmbeddedResource Include="Forms\EditConnectionForm.resx">
-      <DependentUpon>EditConnectionForm.cs</DependentUpon>
-    </EmbeddedResource>
-<<<<<<< HEAD
-    <EmbeddedResource Include="EntityQueryGeneratorForm.resx">
-      <DependentUpon>EntityQueryGeneratorForm.cs</DependentUpon>
-    </EmbeddedResource>
-    <EmbeddedResource Include="InvalidTemplateForm.resx">
-=======
-    <EmbeddedResource Include="Forms\InvalidTemplateForm.resx">
->>>>>>> 0a1475a2
-      <DependentUpon>InvalidTemplateForm.cs</DependentUpon>
-    </EmbeddedResource>
-    <EmbeddedResource Include="Forms\ManageConnectionsForm.resx">
-      <DependentUpon>ManageConnectionsForm.cs</DependentUpon>
-    </EmbeddedResource>
-    <EmbeddedResource Include="Forms\NewStoreForm.resx">
-      <DependentUpon>NewStoreForm.cs</DependentUpon>
-    </EmbeddedResource>
-    <EmbeddedResource Include="Forms\OpenConnectionForm.resx">
-      <DependentUpon>OpenConnectionForm.cs</DependentUpon>
-      <SubType>Designer</SubType>
-    </EmbeddedResource>
-    <EmbeddedResource Include="Forms\StoreManagerForm.resx">
-      <DependentUpon>StoreManagerForm.cs</DependentUpon>
-      <SubType>Designer</SubType>
-    </EmbeddedResource>
-    <EmbeddedResource Include="Forms\ManagerForm.resx">
-      <DependentUpon>ManagerForm.cs</DependentUpon>
-      <SubType>Designer</SubType>
-    </EmbeddedResource>
-    <EmbeddedResource Include="Properties\Resources.resx">
-      <Generator>ResXFileCodeGenerator</Generator>
-      <LastGenOutput>Resources.Designer.cs</LastGenOutput>
-      <SubType>Designer</SubType>
-    </EmbeddedResource>
-    <Compile Include="Properties\Resources.Designer.cs">
-      <AutoGen>True</AutoGen>
-      <DependentUpon>Resources.resx</DependentUpon>
-      <DesignTime>True</DesignTime>
-    </Compile>
-    <None Include="app.config" />
-    <None Include="Properties\Settings.settings">
-      <Generator>SettingsSingleFileGenerator</Generator>
-      <LastGenOutput>Settings.Designer.cs</LastGenOutput>
-    </None>
-    <Compile Include="Properties\Settings.Designer.cs">
-      <AutoGen>True</AutoGen>
-      <DependentUpon>Settings.settings</DependentUpon>
-      <DesignTimeSharedInput>True</DesignTimeSharedInput>
-    </Compile>
-    <Compile Include="Forms\StartPage.cs">
-      <SubType>Form</SubType>
-    </Compile>
-    <Compile Include="Forms\StartPage.Designer.cs">
-      <DependentUpon>StartPage.cs</DependentUpon>
-    </Compile>
-  </ItemGroup>
-  <ItemGroup>
-    <ProjectReference Include="..\..\Libraries\core\net40\dotNetRDF.csproj">
-      <Project>{BFBAC159-1E60-4D03-8ACA-D34E31EB83BF}</Project>
-      <Name>dotNetRDF</Name>
-    </ProjectReference>
-    <ProjectReference Include="..\..\Libraries\Data\Virtuoso\net40\dotNetRDF.Data.Virtuoso.csproj">
-      <Project>{9088435D-24F9-4D53-BE71-9A9BFBAA34EE}</Project>
-      <Name>dotNetRDF.Data.Virtuoso</Name>
-    </ProjectReference>
-    <ProjectReference Include="..\..\Libraries\gui.winforms\dotNetRDF.WinForms.csproj">
-      <Project>{0D1B8423-44F6-4ACE-8055-58D66E574F9D}</Project>
-      <Name>dotNetRDF.WinForms</Name>
-    </ProjectReference>
-    <ProjectReference Include="..\..\Libraries\Query\FullText\net40\dotNetRDF.Query.FullText.csproj">
-      <Project>{09097771-84FD-4DC8-A259-1CB0591714EA}</Project>
-      <Name>dotNetRDF.Query.FullText</Name>
-    </ProjectReference>
-    <ProjectReference Include="..\..\Libraries\storemanager.core\StoreManager.Core.csproj">
-      <Project>{396210A4-AEDA-4352-8458-1788083E336F}</Project>
-      <Name>StoreManager.Core</Name>
-    </ProjectReference>
-  </ItemGroup>
-  <ItemGroup>
-    <EmbeddedResource Include="Dialogues\CopyMoveDialogue.resx">
-      <DependentUpon>CopyMoveDialogue.cs</DependentUpon>
-      <SubType>Designer</SubType>
-    </EmbeddedResource>
-    <EmbeddedResource Include="Dialogues\CopyMoveRenameGraphDialogue.resx">
-      <DependentUpon>CopyMoveRenameGraphDialogue.cs</DependentUpon>
-      <SubType>Designer</SubType>
-    </EmbeddedResource>
-    <EmbeddedResource Include="Forms\AboutForm.resx">
-      <DependentUpon>AboutForm.cs</DependentUpon>
-      <SubType>Designer</SubType>
-    </EmbeddedResource>
-    <EmbeddedResource Include="Dialogues\TaskErrorTraceDialogue.resx">
-      <DependentUpon>TaskErrorTraceDialogue.cs</DependentUpon>
-      <SubType>Designer</SubType>
-    </EmbeddedResource>
-    <EmbeddedResource Include="Dialogues\TaskInformationDialogue.resx">
-      <DependentUpon>TaskInformationDialogue.cs</DependentUpon>
-      <SubType>Designer</SubType>
-    </EmbeddedResource>
-    <EmbeddedResource Include="Forms\NewConnectionForm.resx">
-      <DependentUpon>NewConnectionForm.cs</DependentUpon>
-      <SubType>Designer</SubType>
-    </EmbeddedResource>
-    <EmbeddedResource Include="sparql.css" />
-    <EmbeddedResource Include="Forms\StartPage.resx">
-      <DependentUpon>StartPage.cs</DependentUpon>
-      <SubType>Designer</SubType>
-    </EmbeddedResource>
-    <Content Include="database_gear.ico">
-      <CopyToOutputDirectory>PreserveNewest</CopyToOutputDirectory>
-    </Content>
-    <Content Include="file-manager.ico">
-      <CopyToOutputDirectory>PreserveNewest</CopyToOutputDirectory>
-    </Content>
-    <Content Include="folder_explore.png" />
-    <Content Include="folder_star.png" />
-    <Content Include="plugins\Store Manager Plugins.txt">
-      <CopyToOutputDirectory>PreserveNewest</CopyToOutputDirectory>
-    </Content>
-  </ItemGroup>
-  <ItemGroup>
-    <BootstrapperPackage Include="Microsoft.Net.Client.3.5">
-      <Visible>False</Visible>
-      <ProductName>.NET Framework 3.5 SP1 Client Profile</ProductName>
-      <Install>false</Install>
-    </BootstrapperPackage>
-    <BootstrapperPackage Include="Microsoft.Net.Framework.3.5.SP1">
-      <Visible>False</Visible>
-      <ProductName>.NET Framework 3.5 SP1</ProductName>
-      <Install>true</Install>
-    </BootstrapperPackage>
-    <BootstrapperPackage Include="Microsoft.Windows.Installer.3.1">
-      <Visible>False</Visible>
-      <ProductName>Windows Installer 3.1</ProductName>
-      <Install>true</Install>
-    </BootstrapperPackage>
-  </ItemGroup>
-  <ItemGroup />
-  <Import Project="$(MSBuildToolsPath)\Microsoft.CSharp.targets" />
-  <Import Project="$(SolutionDir)\.nuget\nuget.targets" />
-  <!-- To modify your build process, add your task inside one of the targets below and uncomment it. 
-       Other similar extension points exist, see Microsoft.Common.targets.
-  <Target Name="BeforeBuild">
-  </Target>
-  <Target Name="AfterBuild">
-  </Target>
-  -->
+<?xml version="1.0" encoding="utf-8"?>
+<Project ToolsVersion="4.0" DefaultTargets="Build" xmlns="http://schemas.microsoft.com/developer/msbuild/2003">
+  <PropertyGroup>
+    <Configuration Condition=" '$(Configuration)' == '' ">Debug</Configuration>
+    <Platform Condition=" '$(Platform)' == '' ">AnyCPU</Platform>
+    <ProductVersion>9.0.21022</ProductVersion>
+    <SchemaVersion>2.0</SchemaVersion>
+    <ProjectGuid>{5B73EE4C-D365-437B-B3DC-8D8831BF74F3}</ProjectGuid>
+    <OutputType>WinExe</OutputType>
+    <AppDesignerFolder>Properties</AppDesignerFolder>
+    <RootNamespace>VDS.RDF.Utilities.StoreManager</RootNamespace>
+    <AssemblyName>StoreManager</AssemblyName>
+    <TargetFrameworkVersion>v4.0</TargetFrameworkVersion>
+    <FileAlignment>512</FileAlignment>
+    <StartupObject>VDS.RDF.Utilities.StoreManager.Program</StartupObject>
+    <ApplicationIcon>file-manager.ico</ApplicationIcon>
+    <FileUpgradeFlags>
+    </FileUpgradeFlags>
+    <OldToolsVersion>3.5</OldToolsVersion>
+    <UpgradeBackupLocation />
+    <PublishUrl>publish\</PublishUrl>
+    <Install>true</Install>
+    <InstallFrom>Disk</InstallFrom>
+    <UpdateEnabled>false</UpdateEnabled>
+    <UpdateMode>Foreground</UpdateMode>
+    <UpdateInterval>7</UpdateInterval>
+    <UpdateIntervalUnits>Days</UpdateIntervalUnits>
+    <UpdatePeriodically>false</UpdatePeriodically>
+    <UpdateRequired>false</UpdateRequired>
+    <MapFileExtensions>true</MapFileExtensions>
+    <ApplicationRevision>0</ApplicationRevision>
+    <ApplicationVersion>1.0.0.%2a</ApplicationVersion>
+    <IsWebBootstrapper>false</IsWebBootstrapper>
+    <UseApplicationTrust>false</UseApplicationTrust>
+    <BootstrapperEnabled>true</BootstrapperEnabled>
+    <TargetFrameworkProfile />
+    <SolutionDir Condition="$(SolutionDir) == '' Or $(SolutionDir) == '*Undefined*'">..\..\..\dotnetrdf\</SolutionDir>
+    <RestorePackages>true</RestorePackages>
+  </PropertyGroup>
+  <PropertyGroup Condition=" '$(Configuration)|$(Platform)' == 'Debug|AnyCPU' ">
+    <DebugSymbols>true</DebugSymbols>
+    <DebugType>full</DebugType>
+    <Optimize>false</Optimize>
+    <OutputPath>bin\Debug\</OutputPath>
+    <DefineConstants>DEBUG;TRACE</DefineConstants>
+    <ErrorReport>prompt</ErrorReport>
+    <WarningLevel>4</WarningLevel>
+    <CodeAnalysisRuleSet>AllRules.ruleset</CodeAnalysisRuleSet>
+  </PropertyGroup>
+  <PropertyGroup Condition=" '$(Configuration)|$(Platform)' == 'Release|AnyCPU' ">
+    <DebugType>pdbonly</DebugType>
+    <Optimize>true</Optimize>
+    <OutputPath>bin\Release\</OutputPath>
+    <DefineConstants>TRACE</DefineConstants>
+    <ErrorReport>prompt</ErrorReport>
+    <WarningLevel>4</WarningLevel>
+    <CodeAnalysisRuleSet>AllRules.ruleset</CodeAnalysisRuleSet>
+  </PropertyGroup>
+  <ItemGroup>
+    <Reference Include="System" />
+    <Reference Include="System.Core">
+      <RequiredTargetFramework>3.5</RequiredTargetFramework>
+    </Reference>
+    <Reference Include="System.Xml.Linq">
+      <RequiredTargetFramework>3.5</RequiredTargetFramework>
+    </Reference>
+    <Reference Include="System.Data.DataSetExtensions">
+      <RequiredTargetFramework>3.5</RequiredTargetFramework>
+    </Reference>
+    <Reference Include="System.Data" />
+    <Reference Include="System.Deployment" />
+    <Reference Include="System.Drawing" />
+    <Reference Include="System.Windows.Forms" />
+    <Reference Include="System.Xml" />
+  </ItemGroup>
+  <ItemGroup>
+    <Compile Include="Dialogues\CloseConnectionDialogue.cs">
+      <SubType>Form</SubType>
+    </Compile>
+    <Compile Include="Dialogues\CloseConnectionDialogue.Designer.cs">
+      <DependentUpon>CloseConnectionDialogue.cs</DependentUpon>
+    </Compile>
+    <Compile Include="Controls\ConnectionManagementListView.cs">
+      <SubType>UserControl</SubType>
+    </Compile>
+    <Compile Include="Controls\ConnectionManagementListView.Designer.cs">
+      <DependentUpon>ConnectionManagementListView.cs</DependentUpon>
+    </Compile>
+    <Compile Include="Controls\ConnectionSettingsGrid.cs">
+      <SubType>UserControl</SubType>
+    </Compile>
+    <Compile Include="Controls\ConnectionSettingsGrid.Designer.cs">
+      <DependentUpon>ConnectionSettingsGrid.cs</DependentUpon>
+    </Compile>
+    <Compile Include="Controls\ControlEvents.cs" />
+    <Compile Include="Dialogues\CopyMoveDialogue.cs">
+      <SubType>Form</SubType>
+    </Compile>
+    <Compile Include="Dialogues\CopyMoveDialogue.Designer.cs">
+      <DependentUpon>CopyMoveDialogue.cs</DependentUpon>
+    </Compile>
+    <Compile Include="Dialogues\CopyMoveRenameGraphDialogue.cs">
+      <SubType>Form</SubType>
+    </Compile>
+    <Compile Include="Dialogues\CopyMoveRenameGraphDialogue.Designer.cs">
+      <DependentUpon>CopyMoveRenameGraphDialogue.cs</DependentUpon>
+    </Compile>
+    <Compile Include="Dialogues\RestoreConnectionsDialogue.cs">
+      <SubType>Form</SubType>
+    </Compile>
+    <Compile Include="Dialogues\RestoreConnectionsDialogue.Designer.cs">
+      <DependentUpon>RestoreConnectionsDialogue.cs</DependentUpon>
+    </Compile>
+    <Compile Include="Forms\CrossThreadForm.cs">
+      <SubType>Form</SubType>
+    </Compile>
+    <Compile Include="Forms\AboutForm.cs">
+      <SubType>Form</SubType>
+    </Compile>
+    <Compile Include="Forms\AboutForm.Designer.cs">
+      <DependentUpon>AboutForm.cs</DependentUpon>
+    </Compile>
+    <Compile Include="Forms\EditConnectionForm.cs">
+      <SubType>Form</SubType>
+    </Compile>
+    <Compile Include="Forms\EditConnectionForm.Designer.cs">
+      <DependentUpon>EditConnectionForm.cs</DependentUpon>
+    </Compile>
+    <Compile Include="EntityQueryGeneratorForm.cs">
+      <SubType>Form</SubType>
+    </Compile>
+    <Compile Include="EntityQueryGeneratorForm.Designer.cs">
+      <DependentUpon>EntityQueryGeneratorForm.cs</DependentUpon>
+    </Compile>
+    <Compile Include="Extensions.cs" />
+    <Compile Include="Forms\InvalidTemplateForm.cs">
+      <SubType>Form</SubType>
+    </Compile>
+    <Compile Include="Forms\InvalidTemplateForm.Designer.cs">
+      <DependentUpon>InvalidTemplateForm.cs</DependentUpon>
+    </Compile>
+    <Compile Include="Forms\ManageConnectionsForm.cs">
+      <SubType>Form</SubType>
+    </Compile>
+    <Compile Include="Forms\ManageConnectionsForm.Designer.cs">
+      <DependentUpon>ManageConnectionsForm.cs</DependentUpon>
+    </Compile>
+    <Compile Include="Forms\NewStoreForm.cs">
+      <SubType>Form</SubType>
+    </Compile>
+    <Compile Include="Forms\NewStoreForm.Designer.cs">
+      <DependentUpon>NewStoreForm.cs</DependentUpon>
+    </Compile>
+    <Compile Include="Forms\OpenConnectionForm.cs">
+      <SubType>Form</SubType>
+    </Compile>
+    <Compile Include="Forms\OpenConnectionForm.Designer.cs">
+      <DependentUpon>OpenConnectionForm.cs</DependentUpon>
+    </Compile>
+    <Compile Include="Forms\StoreManagerForm.cs">
+      <SubType>Form</SubType>
+    </Compile>
+    <Compile Include="Forms\StoreManagerForm.Designer.cs">
+      <DependentUpon>StoreManagerForm.cs</DependentUpon>
+    </Compile>
+    <Compile Include="Forms\ManagerForm.cs">
+      <SubType>Form</SubType>
+    </Compile>
+    <Compile Include="Forms\ManagerForm.Designer.cs">
+      <DependentUpon>ManagerForm.cs</DependentUpon>
+    </Compile>
+    <Compile Include="Dialogues\TaskErrorTraceDialogue.cs">
+      <SubType>Form</SubType>
+    </Compile>
+    <Compile Include="Dialogues\TaskErrorTraceDialogue.Designer.cs">
+      <DependentUpon>TaskErrorTraceDialogue.cs</DependentUpon>
+    </Compile>
+    <Compile Include="Dialogues\TaskInformationDialogue.cs">
+      <SubType>Form</SubType>
+    </Compile>
+    <Compile Include="Dialogues\TaskInformationDialogue.Designer.cs">
+      <DependentUpon>TaskInformationDialogue.cs</DependentUpon>
+    </Compile>
+    <Compile Include="Controls\ListViewColumnSorter.cs" />
+    <Compile Include="Forms\NewConnectionForm.cs">
+      <SubType>Form</SubType>
+    </Compile>
+    <Compile Include="Forms\NewConnectionForm.Designer.cs">
+      <DependentUpon>NewConnectionForm.cs</DependentUpon>
+    </Compile>
+    <Compile Include="Program.cs" />
+    <Compile Include="Properties\AssemblyInfo.cs" />
+    <Compile Include="Tasks\CopyMoveDragInfo.cs" />
+    <EmbeddedResource Include="Dialogues\CloseConnectionDialogue.resx">
+      <DependentUpon>CloseConnectionDialogue.cs</DependentUpon>
+    </EmbeddedResource>
+    <EmbeddedResource Include="Controls\ConnectionManagementListView.resx">
+      <DependentUpon>ConnectionManagementListView.cs</DependentUpon>
+    </EmbeddedResource>
+    <EmbeddedResource Include="Controls\ConnectionSettingsGrid.resx">
+      <DependentUpon>ConnectionSettingsGrid.cs</DependentUpon>
+    </EmbeddedResource>
+    <EmbeddedResource Include="Dialogues\RestoreConnectionsDialogue.resx">
+      <DependentUpon>RestoreConnectionsDialogue.cs</DependentUpon>
+    </EmbeddedResource>
+    <EmbeddedResource Include="Forms\EditConnectionForm.resx">
+      <DependentUpon>EditConnectionForm.cs</DependentUpon>
+    </EmbeddedResource>
+    <EmbeddedResource Include="EntityQueryGeneratorForm.resx">
+      <DependentUpon>EntityQueryGeneratorForm.cs</DependentUpon>
+    </EmbeddedResource>
+    <EmbeddedResource Include="Forms\InvalidTemplateForm.resx">
+      <DependentUpon>InvalidTemplateForm.cs</DependentUpon>
+    </EmbeddedResource>
+    <EmbeddedResource Include="Forms\ManageConnectionsForm.resx">
+      <DependentUpon>ManageConnectionsForm.cs</DependentUpon>
+    </EmbeddedResource>
+    <EmbeddedResource Include="Forms\NewStoreForm.resx">
+      <DependentUpon>NewStoreForm.cs</DependentUpon>
+    </EmbeddedResource>
+    <EmbeddedResource Include="Forms\OpenConnectionForm.resx">
+      <DependentUpon>OpenConnectionForm.cs</DependentUpon>
+      <SubType>Designer</SubType>
+    </EmbeddedResource>
+    <EmbeddedResource Include="Forms\StoreManagerForm.resx">
+      <DependentUpon>StoreManagerForm.cs</DependentUpon>
+      <SubType>Designer</SubType>
+    </EmbeddedResource>
+    <EmbeddedResource Include="Forms\ManagerForm.resx">
+      <DependentUpon>ManagerForm.cs</DependentUpon>
+      <SubType>Designer</SubType>
+    </EmbeddedResource>
+    <EmbeddedResource Include="Properties\Resources.resx">
+      <Generator>ResXFileCodeGenerator</Generator>
+      <LastGenOutput>Resources.Designer.cs</LastGenOutput>
+      <SubType>Designer</SubType>
+    </EmbeddedResource>
+    <Compile Include="Properties\Resources.Designer.cs">
+      <AutoGen>True</AutoGen>
+      <DependentUpon>Resources.resx</DependentUpon>
+      <DesignTime>True</DesignTime>
+    </Compile>
+    <None Include="app.config" />
+    <None Include="Properties\Settings.settings">
+      <Generator>SettingsSingleFileGenerator</Generator>
+      <LastGenOutput>Settings.Designer.cs</LastGenOutput>
+    </None>
+    <Compile Include="Properties\Settings.Designer.cs">
+      <AutoGen>True</AutoGen>
+      <DependentUpon>Settings.settings</DependentUpon>
+      <DesignTimeSharedInput>True</DesignTimeSharedInput>
+    </Compile>
+    <Compile Include="Forms\StartPage.cs">
+      <SubType>Form</SubType>
+    </Compile>
+    <Compile Include="Forms\StartPage.Designer.cs">
+      <DependentUpon>StartPage.cs</DependentUpon>
+    </Compile>
+  </ItemGroup>
+  <ItemGroup>
+    <ProjectReference Include="..\..\Libraries\core\net40\dotNetRDF.csproj">
+      <Project>{BFBAC159-1E60-4D03-8ACA-D34E31EB83BF}</Project>
+      <Name>dotNetRDF</Name>
+    </ProjectReference>
+    <ProjectReference Include="..\..\Libraries\Data\Virtuoso\net40\dotNetRDF.Data.Virtuoso.csproj">
+      <Project>{9088435D-24F9-4D53-BE71-9A9BFBAA34EE}</Project>
+      <Name>dotNetRDF.Data.Virtuoso</Name>
+    </ProjectReference>
+    <ProjectReference Include="..\..\Libraries\gui.winforms\dotNetRDF.WinForms.csproj">
+      <Project>{0D1B8423-44F6-4ACE-8055-58D66E574F9D}</Project>
+      <Name>dotNetRDF.WinForms</Name>
+    </ProjectReference>
+    <ProjectReference Include="..\..\Libraries\Query\FullText\net40\dotNetRDF.Query.FullText.csproj">
+      <Project>{09097771-84FD-4DC8-A259-1CB0591714EA}</Project>
+      <Name>dotNetRDF.Query.FullText</Name>
+    </ProjectReference>
+    <ProjectReference Include="..\..\Libraries\storemanager.core\StoreManager.Core.csproj">
+      <Project>{396210A4-AEDA-4352-8458-1788083E336F}</Project>
+      <Name>StoreManager.Core</Name>
+    </ProjectReference>
+  </ItemGroup>
+  <ItemGroup>
+    <EmbeddedResource Include="Dialogues\CopyMoveDialogue.resx">
+      <DependentUpon>CopyMoveDialogue.cs</DependentUpon>
+      <SubType>Designer</SubType>
+    </EmbeddedResource>
+    <EmbeddedResource Include="Dialogues\CopyMoveRenameGraphDialogue.resx">
+      <DependentUpon>CopyMoveRenameGraphDialogue.cs</DependentUpon>
+      <SubType>Designer</SubType>
+    </EmbeddedResource>
+    <EmbeddedResource Include="Forms\AboutForm.resx">
+      <DependentUpon>AboutForm.cs</DependentUpon>
+      <SubType>Designer</SubType>
+    </EmbeddedResource>
+    <EmbeddedResource Include="Dialogues\TaskErrorTraceDialogue.resx">
+      <DependentUpon>TaskErrorTraceDialogue.cs</DependentUpon>
+      <SubType>Designer</SubType>
+    </EmbeddedResource>
+    <EmbeddedResource Include="Dialogues\TaskInformationDialogue.resx">
+      <DependentUpon>TaskInformationDialogue.cs</DependentUpon>
+      <SubType>Designer</SubType>
+    </EmbeddedResource>
+    <EmbeddedResource Include="Forms\NewConnectionForm.resx">
+      <DependentUpon>NewConnectionForm.cs</DependentUpon>
+      <SubType>Designer</SubType>
+    </EmbeddedResource>
+    <EmbeddedResource Include="sparql.css" />
+    <EmbeddedResource Include="Forms\StartPage.resx">
+      <DependentUpon>StartPage.cs</DependentUpon>
+      <SubType>Designer</SubType>
+    </EmbeddedResource>
+    <Content Include="database_gear.ico">
+      <CopyToOutputDirectory>PreserveNewest</CopyToOutputDirectory>
+    </Content>
+    <Content Include="file-manager.ico">
+      <CopyToOutputDirectory>PreserveNewest</CopyToOutputDirectory>
+    </Content>
+    <Content Include="folder_explore.png" />
+    <Content Include="folder_star.png" />
+    <Content Include="plugins\Store Manager Plugins.txt">
+      <CopyToOutputDirectory>PreserveNewest</CopyToOutputDirectory>
+    </Content>
+  </ItemGroup>
+  <ItemGroup>
+    <BootstrapperPackage Include="Microsoft.Net.Client.3.5">
+      <Visible>False</Visible>
+      <ProductName>.NET Framework 3.5 SP1 Client Profile</ProductName>
+      <Install>false</Install>
+    </BootstrapperPackage>
+    <BootstrapperPackage Include="Microsoft.Net.Framework.3.5.SP1">
+      <Visible>False</Visible>
+      <ProductName>.NET Framework 3.5 SP1</ProductName>
+      <Install>true</Install>
+    </BootstrapperPackage>
+    <BootstrapperPackage Include="Microsoft.Windows.Installer.3.1">
+      <Visible>False</Visible>
+      <ProductName>Windows Installer 3.1</ProductName>
+      <Install>true</Install>
+    </BootstrapperPackage>
+  </ItemGroup>
+  <ItemGroup />
+  <Import Project="$(MSBuildToolsPath)\Microsoft.CSharp.targets" />
+  <Import Project="$(SolutionDir)\.nuget\nuget.targets" />
+  <!-- To modify your build process, add your task inside one of the targets below and uncomment it. 
+       Other similar extension points exist, see Microsoft.Common.targets.
+  <Target Name="BeforeBuild">
+  </Target>
+  <Target Name="AfterBuild">
+  </Target>
+  -->
 </Project>