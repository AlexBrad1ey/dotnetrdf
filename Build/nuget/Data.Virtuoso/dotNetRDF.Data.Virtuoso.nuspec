--- conflicted
+++ resolved
@@ -1,26 +1,22 @@
-<?xml version="1.0"?>
-<package xmlns="http://schemas.microsoft.com/packaging/2010/07/nuspec.xsd">
-  <metadata>
-    <id>dotNetRDF.Data.Virtuoso</id>
-<<<<<<< HEAD
-    <version>$version$</version>
-=======
-    <version>1.0.0.2473</version>
->>>>>>> e075d50f
-    <authors>RobVesse,tpluscode,kal_ahmed,ronmichael</authors>
-    <owners>RobVesse</owners>
-    <licenseUrl>http://www.opensource.org/licenses/MIT</licenseUrl>
-    <projectUrl>http://www.dotnetrdf.org</projectUrl>
-    <iconUrl>http://www.w3.org/RDF/icons/rdf_w3c_icon.128.gif</iconUrl>
-    <requireLicenseAcceptance>false</requireLicenseAcceptance>
-    <description>dotNetRDF.Data.Virtuoso provides support for using OpenLink Virtuoso as a backend triplestore with dotNetRDF</description>
-    <tags>RDF Semantic Web SPARQL Virtuoso OpenLink</tags>
-    <dependencies>
-      <dependency id="dotNetRDF" version="1.0.0.2473" />
-      <dependency id="OpenLink.Data.Virtuoso" version="6.2.3128.1" />
-    </dependencies>
-    <releaseNotes>
-
-    </releaseNotes>
-  </metadata>
+<?xml version="1.0"?>
+<package xmlns="http://schemas.microsoft.com/packaging/2010/07/nuspec.xsd">
+  <metadata>
+    <id>dotNetRDF.Data.Virtuoso</id>
+    <version>$version$</version>
+    <authors>RobVesse,tpluscode,kal_ahmed,ronmichael</authors>
+    <owners>RobVesse</owners>
+    <licenseUrl>http://www.opensource.org/licenses/MIT</licenseUrl>
+    <projectUrl>http://www.dotnetrdf.org</projectUrl>
+    <iconUrl>http://www.w3.org/RDF/icons/rdf_w3c_icon.128.gif</iconUrl>
+    <requireLicenseAcceptance>false</requireLicenseAcceptance>
+    <description>dotNetRDF.Data.Virtuoso provides support for using OpenLink Virtuoso as a backend triplestore with dotNetRDF</description>
+    <tags>RDF Semantic Web SPARQL Virtuoso OpenLink</tags>
+    <dependencies>
+      <dependency id="dotNetRDF" version="1.0.0.2473" />
+      <dependency id="OpenLink.Data.Virtuoso" version="6.2.3128.1" />
+    </dependencies>
+    <releaseNotes>
+
+    </releaseNotes>
+  </metadata>
 </package>